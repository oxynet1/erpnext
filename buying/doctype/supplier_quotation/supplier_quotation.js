--- conflicted
+++ resolved
@@ -72,7 +72,6 @@
 		}
 	}
 
-<<<<<<< HEAD
 cur_frm.fields_dict['indent_no'].get_query = function(doc) {
 	return{
 		filters:[
@@ -85,8 +84,6 @@
 	}	
 }
 
-=======
->>>>>>> 7eee8531
 cur_frm.cscript.supplier_address = function(doc, dt, dn) {
 	if (doc.supplier) {
 		get_server_fields("get_supplier_address", JSON.stringify({supplier: doc.supplier,
