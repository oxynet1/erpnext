[
 {
  "owner": "Administrator", 
  "docstatus": 0, 
<<<<<<< HEAD
  "creation": "2012-08-06 20:00:36", 
  "modified_by": "Administrator", 
  "modified": "2012-12-19 11:56:59"
 }, 
 {
  "istable": 1, 
  "autoname": "SQI-.#####", 
  "name": "__common__", 
  "doctype": "DocType", 
  "module": "Buying"
=======
  "creation": "2012-08-01 20:07:22", 
  "modified_by": "Administrator", 
  "modified": "2012-08-03 12:34:33"
 }, 
 {
  "istable": 1, 
  "name": "__common__", 
  "module": "Buying", 
  "doctype": "DocType", 
  "version": 1, 
  "autoname": "SQI-.#####"
>>>>>>> 6435437e
 }, 
 {
  "name": "__common__", 
  "parent": "Supplier Quotation Item", 
  "doctype": "DocField", 
  "parenttype": "DocType", 
  "parentfield": "fields"
 }, 
 {
  "name": "Supplier Quotation Item", 
  "doctype": "DocType"
 }, 
 {
  "print_hide": 0, 
  "oldfieldtype": "Link", 
  "doctype": "DocField", 
  "label": "Item Code", 
  "oldfieldname": "item_code", 
  "permlevel": 0, 
<<<<<<< HEAD
=======
  "trigger": "Client", 
>>>>>>> 6435437e
  "fieldname": "item_code", 
  "fieldtype": "Link", 
  "search_index": 1, 
  "reqd": 1, 
  "options": "Item", 
  "in_filter": 1
 }, 
 {
  "print_hide": 1, 
  "description": "If Supplier Part Number exists for given Item, it gets stored here", 
<<<<<<< HEAD
=======
  "colour": "White:FFF", 
>>>>>>> 6435437e
  "doctype": "DocField", 
  "label": "Supplier Part Number", 
  "fieldname": "supplier_part_no", 
  "fieldtype": "Data", 
  "hidden": 1, 
  "permlevel": 1
 }, 
 {
  "print_hide": 1, 
  "oldfieldtype": "Data", 
  "doctype": "DocField", 
  "label": "Item Name", 
  "oldfieldname": "item_name", 
  "fieldname": "item_name", 
  "fieldtype": "Data", 
  "search_index": 1, 
  "reqd": 1, 
  "hidden": 0, 
  "permlevel": 0, 
  "in_filter": 1
 }, 
 {
  "oldfieldtype": "Small Text", 
  "doctype": "DocField", 
  "label": "Description", 
  "oldfieldname": "description", 
  "width": "300px", 
  "fieldname": "description", 
  "fieldtype": "Small Text", 
  "reqd": 1, 
  "permlevel": 0
 }, 
 {
  "default": "0.00", 
  "oldfieldtype": "Currency", 
  "doctype": "DocField", 
  "label": "Quantity", 
  "oldfieldname": "qty", 
  "width": "60px", 
<<<<<<< HEAD
=======
  "trigger": "Client", 
>>>>>>> 6435437e
  "fieldname": "qty", 
  "fieldtype": "Currency", 
  "reqd": 1, 
  "permlevel": 0
 }, 
 {
  "print_hide": 1, 
  "doctype": "DocField", 
  "label": "Ref Rate ", 
  "fieldname": "import_ref_rate", 
  "fieldtype": "Currency", 
  "permlevel": 0
 }, 
 {
<<<<<<< HEAD
  "print_hide": 0, 
  "doctype": "DocField", 
  "label": "Discount %", 
=======
  "print_hide": 1, 
  "doctype": "DocField", 
  "label": "Discount %", 
  "trigger": "Client", 
>>>>>>> 6435437e
  "fieldname": "discount_rate", 
  "fieldtype": "Currency", 
  "permlevel": 0
 }, 
 {
  "print_hide": 0, 
  "oldfieldtype": "Currency", 
  "doctype": "DocField", 
  "label": "Rate ", 
  "oldfieldname": "import_rate", 
<<<<<<< HEAD
=======
  "trigger": "Client", 
>>>>>>> 6435437e
  "fieldname": "import_rate", 
  "fieldtype": "Currency", 
  "hidden": 0, 
  "permlevel": 0
 }, 
 {
  "oldfieldtype": "Currency", 
  "doctype": "DocField", 
  "label": "Amount", 
  "oldfieldname": "import_amount", 
  "fieldname": "import_amount", 
  "fieldtype": "Currency", 
  "permlevel": 1
 }, 
 {
  "print_hide": 1, 
  "doctype": "DocField", 
  "label": "Ref Rate *", 
  "fieldname": "purchase_ref_rate", 
  "fieldtype": "Currency", 
  "permlevel": 0
 }, 
 {
  "print_hide": 1, 
  "default": "0.00", 
  "oldfieldtype": "Currency", 
  "doctype": "DocField", 
  "label": "Rate (Default Curr.) *", 
  "oldfieldname": "purchase_rate", 
  "width": "100px", 
<<<<<<< HEAD
=======
  "trigger": "Client", 
>>>>>>> 6435437e
  "fieldname": "purchase_rate", 
  "fieldtype": "Currency", 
  "reqd": 1, 
  "permlevel": 0
 }, 
 {
  "print_hide": 1, 
  "default": "0.00", 
  "oldfieldtype": "Currency", 
  "doctype": "DocField", 
  "label": "Amount  (Default Curr.)", 
  "oldfieldname": "amount", 
  "fieldname": "amount", 
  "fieldtype": "Currency", 
  "reqd": 1, 
  "permlevel": 1
 }, 
 {
  "print_hide": 1, 
  "oldfieldtype": "Link", 
  "doctype": "DocField", 
  "label": "Warehouse", 
  "oldfieldname": "warehouse", 
<<<<<<< HEAD
  "options": "Warehouse", 
=======
  "trigger": "Client", 
>>>>>>> 6435437e
  "fieldname": "warehouse", 
  "fieldtype": "Link", 
  "reqd": 0, 
  "hidden": 0, 
<<<<<<< HEAD
=======
  "options": "Warehouse", 
>>>>>>> 6435437e
  "permlevel": 0
 }, 
 {
  "print_hide": 1, 
  "doctype": "DocField", 
  "label": "Project Name", 
<<<<<<< HEAD
  "options": "Project", 
  "fieldname": "project_name", 
  "fieldtype": "Link", 
  "permlevel": 0, 
=======
  "permlevel": 0, 
  "fieldname": "project_name", 
  "fieldtype": "Link", 
  "options": "Project", 
>>>>>>> 6435437e
  "report_hide": 0, 
  "in_filter": 1
 }, 
 {
  "print_hide": 0, 
  "oldfieldtype": "Link", 
  "doctype": "DocField", 
  "label": "UOM", 
  "oldfieldname": "uom", 
  "width": "100px", 
<<<<<<< HEAD
  "options": "UOM", 
  "fieldname": "uom", 
  "fieldtype": "Link", 
  "reqd": 1, 
=======
  "trigger": "Client", 
  "fieldname": "uom", 
  "fieldtype": "Link", 
  "reqd": 1, 
  "options": "UOM", 
>>>>>>> 6435437e
  "permlevel": 0
 }, 
 {
  "print_hide": 1, 
  "no_copy": 0, 
  "oldfieldtype": "Data", 
<<<<<<< HEAD
=======
  "colour": "White:FFF", 
>>>>>>> 6435437e
  "doctype": "DocField", 
  "label": "Prevdoc DocType", 
  "oldfieldname": "prevdoc_doctype", 
  "fieldname": "prevdoc_doctype", 
  "fieldtype": "Data", 
  "hidden": 1, 
  "permlevel": 1
 }, 
 {
  "print_hide": 1, 
  "permlevel": 1, 
  "no_copy": 0, 
  "oldfieldtype": "Link", 
<<<<<<< HEAD
=======
  "colour": "White:FFF", 
>>>>>>> 6435437e
  "doctype": "DocField", 
  "label": "Purchase Request No", 
  "oldfieldname": "prevdoc_docname", 
  "width": "120px", 
  "fieldname": "prevdoc_docname", 
  "fieldtype": "Link", 
  "search_index": 1, 
  "hidden": 0, 
  "options": "Purchase Request", 
  "in_filter": 1
 }, 
 {
  "print_hide": 1, 
<<<<<<< HEAD
  "oldfieldtype": "Date", 
=======
  "search_index": 0, 
>>>>>>> 6435437e
  "doctype": "DocField", 
  "label": "Purchase Request Date", 
  "oldfieldname": "prevdoc_date", 
  "fieldname": "prevdoc_date", 
  "fieldtype": "Date", 
<<<<<<< HEAD
  "search_index": 0, 
=======
  "oldfieldtype": "Date", 
>>>>>>> 6435437e
  "hidden": 1, 
  "permlevel": 1, 
  "in_filter": 1
 }, 
 {
  "print_hide": 1, 
  "no_copy": 0, 
  "oldfieldtype": "Data", 
<<<<<<< HEAD
=======
  "colour": "White:FFF", 
>>>>>>> 6435437e
  "doctype": "DocField", 
  "label": "Purchase Request Detail No", 
  "oldfieldname": "prevdoc_detail_docname", 
  "fieldname": "prevdoc_detail_docname", 
  "fieldtype": "Data", 
  "search_index": 1, 
  "hidden": 1, 
  "permlevel": 1, 
  "in_filter": 1
 }, 
 {
  "print_hide": 1, 
  "oldfieldtype": "Link", 
  "doctype": "DocField", 
  "label": "Brand", 
  "oldfieldname": "brand", 
<<<<<<< HEAD
  "options": "Brand", 
  "fieldname": "brand", 
  "fieldtype": "Link", 
  "hidden": 1, 
  "permlevel": 1
=======
  "permlevel": 1, 
  "fieldname": "brand", 
  "fieldtype": "Link", 
  "hidden": 1, 
  "options": "Brand"
>>>>>>> 6435437e
 }, 
 {
  "print_hide": 1, 
  "oldfieldtype": "Link", 
  "doctype": "DocField", 
  "label": "Item Group", 
  "oldfieldname": "item_group", 
<<<<<<< HEAD
  "permlevel": 1, 
=======
  "options": "Item Group", 
>>>>>>> 6435437e
  "fieldname": "item_group", 
  "fieldtype": "Link", 
  "search_index": 0, 
  "hidden": 1, 
<<<<<<< HEAD
  "options": "Item Group", 
=======
  "permlevel": 1, 
>>>>>>> 6435437e
  "in_filter": 1
 }, 
 {
  "print_hide": 1, 
  "description": "Tax detail table fetched from item master as a string and stored in this field.\nUsed for Taxes and Charges", 
  "oldfieldtype": "Small Text", 
<<<<<<< HEAD
=======
  "colour": "White:FFF", 
>>>>>>> 6435437e
  "doctype": "DocField", 
  "label": "Item Tax Rate", 
  "oldfieldname": "item_tax_rate", 
  "fieldname": "item_tax_rate", 
  "fieldtype": "Small Text", 
  "hidden": 1, 
  "permlevel": 1, 
  "report_hide": 1
 }, 
 {
  "print_hide": 1, 
  "no_copy": 1, 
  "oldfieldtype": "Check", 
  "allow_on_submit": 1, 
  "doctype": "DocField", 
  "label": "Page Break", 
  "oldfieldname": "page_break", 
  "fieldname": "page_break", 
  "fieldtype": "Check", 
  "hidden": 0, 
  "permlevel": 0
 }
]<|MERGE_RESOLUTION|>--- conflicted
+++ resolved
@@ -2,7 +2,6 @@
  {
   "owner": "Administrator", 
   "docstatus": 0, 
-<<<<<<< HEAD
   "creation": "2012-08-06 20:00:36", 
   "modified_by": "Administrator", 
   "modified": "2012-12-19 11:56:59"
@@ -13,19 +12,6 @@
   "name": "__common__", 
   "doctype": "DocType", 
   "module": "Buying"
-=======
-  "creation": "2012-08-01 20:07:22", 
-  "modified_by": "Administrator", 
-  "modified": "2012-08-03 12:34:33"
- }, 
- {
-  "istable": 1, 
-  "name": "__common__", 
-  "module": "Buying", 
-  "doctype": "DocType", 
-  "version": 1, 
-  "autoname": "SQI-.#####"
->>>>>>> 6435437e
  }, 
  {
   "name": "__common__", 
@@ -45,10 +31,6 @@
   "label": "Item Code", 
   "oldfieldname": "item_code", 
   "permlevel": 0, 
-<<<<<<< HEAD
-=======
-  "trigger": "Client", 
->>>>>>> 6435437e
   "fieldname": "item_code", 
   "fieldtype": "Link", 
   "search_index": 1, 
@@ -59,10 +41,6 @@
  {
   "print_hide": 1, 
   "description": "If Supplier Part Number exists for given Item, it gets stored here", 
-<<<<<<< HEAD
-=======
-  "colour": "White:FFF", 
->>>>>>> 6435437e
   "doctype": "DocField", 
   "label": "Supplier Part Number", 
   "fieldname": "supplier_part_no", 
@@ -102,10 +80,6 @@
   "label": "Quantity", 
   "oldfieldname": "qty", 
   "width": "60px", 
-<<<<<<< HEAD
-=======
-  "trigger": "Client", 
->>>>>>> 6435437e
   "fieldname": "qty", 
   "fieldtype": "Currency", 
   "reqd": 1, 
@@ -120,16 +94,9 @@
   "permlevel": 0
  }, 
  {
-<<<<<<< HEAD
   "print_hide": 0, 
   "doctype": "DocField", 
   "label": "Discount %", 
-=======
-  "print_hide": 1, 
-  "doctype": "DocField", 
-  "label": "Discount %", 
-  "trigger": "Client", 
->>>>>>> 6435437e
   "fieldname": "discount_rate", 
   "fieldtype": "Currency", 
   "permlevel": 0
@@ -140,10 +107,6 @@
   "doctype": "DocField", 
   "label": "Rate ", 
   "oldfieldname": "import_rate", 
-<<<<<<< HEAD
-=======
-  "trigger": "Client", 
->>>>>>> 6435437e
   "fieldname": "import_rate", 
   "fieldtype": "Currency", 
   "hidden": 0, 
@@ -174,10 +137,6 @@
   "label": "Rate (Default Curr.) *", 
   "oldfieldname": "purchase_rate", 
   "width": "100px", 
-<<<<<<< HEAD
-=======
-  "trigger": "Client", 
->>>>>>> 6435437e
   "fieldname": "purchase_rate", 
   "fieldtype": "Currency", 
   "reqd": 1, 
@@ -201,36 +160,21 @@
   "doctype": "DocField", 
   "label": "Warehouse", 
   "oldfieldname": "warehouse", 
-<<<<<<< HEAD
+  "fieldname": "warehouse", 
+  "fieldtype": "Link", 
+  "reqd": 0, 
+  "hidden": 0, 
   "options": "Warehouse", 
-=======
-  "trigger": "Client", 
->>>>>>> 6435437e
-  "fieldname": "warehouse", 
-  "fieldtype": "Link", 
-  "reqd": 0, 
-  "hidden": 0, 
-<<<<<<< HEAD
-=======
-  "options": "Warehouse", 
->>>>>>> 6435437e
   "permlevel": 0
  }, 
  {
   "print_hide": 1, 
   "doctype": "DocField", 
   "label": "Project Name", 
-<<<<<<< HEAD
   "options": "Project", 
   "fieldname": "project_name", 
   "fieldtype": "Link", 
   "permlevel": 0, 
-=======
-  "permlevel": 0, 
-  "fieldname": "project_name", 
-  "fieldtype": "Link", 
-  "options": "Project", 
->>>>>>> 6435437e
   "report_hide": 0, 
   "in_filter": 1
  }, 
@@ -241,28 +185,16 @@
   "label": "UOM", 
   "oldfieldname": "uom", 
   "width": "100px", 
-<<<<<<< HEAD
   "options": "UOM", 
   "fieldname": "uom", 
   "fieldtype": "Link", 
   "reqd": 1, 
-=======
-  "trigger": "Client", 
-  "fieldname": "uom", 
-  "fieldtype": "Link", 
-  "reqd": 1, 
-  "options": "UOM", 
->>>>>>> 6435437e
   "permlevel": 0
  }, 
  {
   "print_hide": 1, 
   "no_copy": 0, 
   "oldfieldtype": "Data", 
-<<<<<<< HEAD
-=======
-  "colour": "White:FFF", 
->>>>>>> 6435437e
   "doctype": "DocField", 
   "label": "Prevdoc DocType", 
   "oldfieldname": "prevdoc_doctype", 
@@ -276,10 +208,6 @@
   "permlevel": 1, 
   "no_copy": 0, 
   "oldfieldtype": "Link", 
-<<<<<<< HEAD
-=======
-  "colour": "White:FFF", 
->>>>>>> 6435437e
   "doctype": "DocField", 
   "label": "Purchase Request No", 
   "oldfieldname": "prevdoc_docname", 
@@ -293,21 +221,13 @@
  }, 
  {
   "print_hide": 1, 
-<<<<<<< HEAD
   "oldfieldtype": "Date", 
-=======
   "search_index": 0, 
->>>>>>> 6435437e
   "doctype": "DocField", 
   "label": "Purchase Request Date", 
   "oldfieldname": "prevdoc_date", 
   "fieldname": "prevdoc_date", 
   "fieldtype": "Date", 
-<<<<<<< HEAD
-  "search_index": 0, 
-=======
-  "oldfieldtype": "Date", 
->>>>>>> 6435437e
   "hidden": 1, 
   "permlevel": 1, 
   "in_filter": 1
@@ -316,10 +236,6 @@
   "print_hide": 1, 
   "no_copy": 0, 
   "oldfieldtype": "Data", 
-<<<<<<< HEAD
-=======
-  "colour": "White:FFF", 
->>>>>>> 6435437e
   "doctype": "DocField", 
   "label": "Purchase Request Detail No", 
   "oldfieldname": "prevdoc_detail_docname", 
@@ -336,19 +252,11 @@
   "doctype": "DocField", 
   "label": "Brand", 
   "oldfieldname": "brand", 
-<<<<<<< HEAD
   "options": "Brand", 
   "fieldname": "brand", 
   "fieldtype": "Link", 
   "hidden": 1, 
   "permlevel": 1
-=======
-  "permlevel": 1, 
-  "fieldname": "brand", 
-  "fieldtype": "Link", 
-  "hidden": 1, 
-  "options": "Brand"
->>>>>>> 6435437e
  }, 
  {
   "print_hide": 1, 
@@ -356,30 +264,18 @@
   "doctype": "DocField", 
   "label": "Item Group", 
   "oldfieldname": "item_group", 
-<<<<<<< HEAD
-  "permlevel": 1, 
-=======
+  "permlevel": 1, 
   "options": "Item Group", 
->>>>>>> 6435437e
   "fieldname": "item_group", 
   "fieldtype": "Link", 
   "search_index": 0, 
   "hidden": 1, 
-<<<<<<< HEAD
-  "options": "Item Group", 
-=======
-  "permlevel": 1, 
->>>>>>> 6435437e
   "in_filter": 1
  }, 
  {
   "print_hide": 1, 
   "description": "Tax detail table fetched from item master as a string and stored in this field.\nUsed for Taxes and Charges", 
   "oldfieldtype": "Small Text", 
-<<<<<<< HEAD
-=======
-  "colour": "White:FFF", 
->>>>>>> 6435437e
   "doctype": "DocField", 
   "label": "Item Tax Rate", 
   "oldfieldname": "item_tax_rate", 
