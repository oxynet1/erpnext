from __future__ import unicode_literals

import webnotes

def pre_import():
	webnotes.conn.begin()
	make_modules()
	make_roles()
	webnotes.conn.commit()
	
def make_modules():
	modules = [
		" Home", " System", " Utilities", " Website", " Setup",
		" Selling", " Buying", " Projects", " Accounts", " Stock",
		" Support", " HR", " Manufacturing"]
	
	for m in modules:
		doc = webnotes.doc(fielddata = {
			"doctype": "Module Def",
			"module_name": m,
		})
		doc.insert()
	
def make_roles():
	roles = [
		"Accounts Manager", "Accounts User", "Analytics", "Auditor",
		"Blogger", "Customer", "Employee", "Expense Approver",
		"HR Manager", "HR User", "Leave Approver", "Maintenance Manager",
		"Maintenance User", "Manufacturing Manager", "Manufacturing User",
		"Material Manager", "Material Master Manager", "Material User",
		"Partner", "Projects User", "Projects Manager", "Purchase Manager", "Purchase Master Manager",
		"Purchase User", "Quality Manager", "Sales Manager",
		"Sales Master Manager", "Sales User", "Supplier", "Support Manager",
		"Support Team", "Website Manager"]
		
	for r in roles:
		doc = webnotes.doc(fielddata = {
			"doctype":"Role",
			"role_name": r
		})
		doc.insert()

def post_import():
	webnotes.conn.begin()

	# feature setup
	import_defaults()
	import_country_and_currency()
	
	# home page
	webnotes.conn.set_value('Control Panel', None, 'home_page', 'desktop')

	# features
	feature_setup()
	
	# all roles to Administrator
	from setup.doctype.setup_control.setup_control import add_all_roles_to
	add_all_roles_to("Administrator")
	
	webnotes.conn.commit()

def feature_setup():
	"""save global defaults and features setup"""
	doc = webnotes.doc("Features Setup", "Features Setup")

	# store value as 1 for all these fields
	flds = ['fs_item_serial_nos', 'fs_item_batch_nos', 'fs_brands', 'fs_item_barcode',
		'fs_item_advanced', 'fs_packing_details', 'fs_item_group_in_details',
		'fs_exports', 'fs_imports', 'fs_discounts', 'fs_purchase_discounts',
		'fs_after_sales_installations', 'fs_projects', 'fs_sales_extras',
		'fs_recurring_invoice', 'fs_pos', 'fs_manufacturing', 'fs_quality',
		'fs_page_break', 'fs_more_info'
	]
	doc.fields.update(dict(zip(flds, [1]*len(flds))))
	doc.save()

def import_country_and_currency():
	from webnotes.country_info import get_all
	data = get_all()
	
	for name in data:
		country = webnotes._dict(data[name])
		webnotes.doc({
			"doctype": "Country",
			"country_name": name,
			"date_format": country.date_format or "dd-mm-yyyy",
			"time_zones": "\n".join(country.timezones or [])
		}).insert()
		
		if country.currency and not webnotes.conn.exists("Currency", country.currency):
			webnotes.doc({
				"doctype": "Currency",
				"currency_name": country.currency,
				"fraction": country.currency_fraction,
				"symbol": country.currency_symbol,
				"fraction_units": country.currency_fraction_units,
				"number_format": country.number_format
			}).insert()

def import_defaults():
	records = [
		# item group
		{'doctype': 'Item Group', 'item_group_name': 'All Item Groups', 'is_group': 'Yes', 'name': 'All Item Groups', 'parent_item_group': ''},
		{'doctype': 'Item Group', 'item_group_name': 'Default', 'is_group': 'No', 'name': 'Default', 'parent_item_group': 'All Item Groups'},
		
		# deduction type
		{'doctype': 'Deduction Type', 'name': 'Income Tax', 'description': 'Income Tax', 'deduction_name': 'Income Tax'},
		{'doctype': 'Deduction Type', 'name': 'Professional Tax', 'description': 'Professional Tax', 'deduction_name': 'Professional Tax'},
		{'doctype': 'Deduction Type', 'name': 'Provident Fund', 'description': 'Provident fund', 'deduction_name': 'Provident Fund'},
		
		# earning type
		{'doctype': 'Earning Type', 'name': 'Basic', 'description': 'Basic', 'earning_name': 'Basic', 'taxable': 'Yes'},
		{'doctype': 'Earning Type', 'name': 'House Rent Allowance', 'description': 'House Rent Allowance', 'earning_name': 'House Rent Allowance', 'taxable': 'No'},
		
		# expense claim type
		{'doctype': 'Expense Claim Type', 'name': 'Calls', 'expense_type': 'Calls'},
		{'doctype': 'Expense Claim Type', 'name': 'Food', 'expense_type': 'Food'},
		{'doctype': 'Expense Claim Type', 'name': 'Medical', 'expense_type': 'Medical'},
		{'doctype': 'Expense Claim Type', 'name': 'Others', 'expense_type': 'Others'},
		{'doctype': 'Expense Claim Type', 'name': 'Travel', 'expense_type': 'Travel'},
		
		# leave type
		{'doctype': 'Leave Type', 'leave_type_name': 'Casual Leave', 'name': 'Casual Leave', 'is_encash': 1, 'is_carry_forward': 1, 'max_days_allowed': '3', },
		{'doctype': 'Leave Type', 'leave_type_name': 'Compensatory Off', 'name': 'Compensatory Off', 'is_encash': 0, 'is_carry_forward': 0, },
		{'doctype': 'Leave Type', 'leave_type_name': 'Sick Leave', 'name': 'Sick Leave', 'is_encash': 0, 'is_carry_forward': 0, },
		{'doctype': 'Leave Type', 'leave_type_name': 'Privilege Leave', 'name': 'Privilege Leave', 'is_encash': 0, 'is_carry_forward': 0, },
		{'doctype': 'Leave Type', 'leave_type_name': 'Leave Without Pay', 'name': 'Leave Without Pay', 'is_encash': 0, 'is_carry_forward': 0, 'is_lwp':1},
		
		# territory
		{'doctype': 'Territory', 'territory_name': 'All Territories', 'is_group': 'Yes', 'name': 'All Territories', 'parent_territory': ''},
			
		# customer group
		{'doctype': 'Customer Group', 'customer_group_name': 'All Customer Groups', 'is_group': 'Yes', 	'name': 'All Customer Groups', 'parent_customer_group': ''},
		{'doctype': 'Customer Group', 'customer_group_name': 'Default', 'is_group': 'No', 'name': 'Default Customer Group', 'parent_customer_group': 'All Customer Groups'},
			
		# supplier type
		{'doctype': 'Supplier Type', 'name': 'Default Supplier Type', 'supplier_type': 'Default Supplier Type'},
<<<<<<< HEAD

=======
		
		# Price List
		{'doctype': 'Price List', 'name': 'Default Price List', 
			'price_list_name': 'Default Price List', "valid_for_all_countries": 1},
		{'doctype': 'Price List', 'name': 'Standard', 'price_list_name': 'Standard',
		 	"valid_for_all_countries": 1},
				
>>>>>>> 00d344b9
		# warehouse type
		{'doctype': 'Warehouse Type', 'name': 'Default Warehouse Type', 'warehouse_type': 'Default Warehouse Type'},
		{'doctype': 'Warehouse Type', 'name': 'Fixed Asset', 'warehouse_type': 'Fixed Asset'},
		{'doctype': 'Warehouse Type', 'name': 'Reserved', 'warehouse_type': 'Reserved'},
		{'doctype': 'Warehouse Type', 'name': 'Rejected', 'warehouse_type': 'Rejected'},
		{'doctype': 'Warehouse Type', 'name': 'Sample', 'warehouse_type': 'Sample'},
		{'doctype': 'Warehouse Type', 'name': 'Stores', 'warehouse_type': 'Stores'},
		{'doctype': 'Warehouse Type', 'name': 'WIP Warehouse', 'warehouse_type': 'WIP Warehouse'},
		
		# warehouse 
		{'doctype': 'Warehouse', 'warehouse_name': 'Default Warehouse', 'name': 'Default Warehouse', 'warehouse_type': 'Default Warehouse Type'},
			
		# Workstation
		{'doctype': 'Workstation', 'name': 'Default Workstation', 'workstation_name': 'Default Workstation', 'warehouse': 'Default Warehouse'},
		
		# Sales Person
		{'doctype': 'Sales Person', 'name': 'All Sales Persons', 'sales_person_name': 'All Sales Persons', 'is_group': "Yes", "parent_sales_person": ""},
		
		# UOM
		{'uom_name': 'Unit', 'doctype': 'UOM', 'name': 'Unit'}, 
		{'uom_name': 'Box', 'doctype': 'UOM', 'name': 'Box'}, 
		{'uom_name': 'Ft', 'doctype': 'UOM', 'name': 'Ft'}, 
		{'uom_name': 'Kg', 'doctype': 'UOM', 'name': 'Kg'}, 
		{'uom_name': 'Ltr', 'doctype': 'UOM', 'name': 'Ltr'}, 
		{'uom_name': 'Meter', 'doctype': 'UOM', 'name': 'Meter'}, 
		{'uom_name': 'Mtr', 'doctype': 'UOM', 'name': 'Mtr'}, 
		{'uom_name': 'Nos', 'doctype': 'UOM', 'name': 'Nos'}, 
		{'uom_name': 'Pair', 'doctype': 'UOM', 'name': 'Pair'}, 
		{'uom_name': 'Set', 'doctype': 'UOM', 'name': 'Set'}, 
		{'uom_name': 'Hour', 'doctype': 'UOM', 'name': 'Hour'}, 
		{'uom_name': 'Minute', 'doctype': 'UOM', 'name': 'Minute'}, 
	]
	
	for r in records:
<<<<<<< HEAD
		bean = webnotes.bean(r)
		bean.insert()
	
=======
		if not webnotes.conn.exists(r['doctype'], r['name']):
			bean = webnotes.bean(r)
			bean.insert()
>>>>>>> 00d344b9
<|MERGE_RESOLUTION|>--- conflicted
+++ resolved
@@ -135,17 +135,7 @@
 			
 		# supplier type
 		{'doctype': 'Supplier Type', 'name': 'Default Supplier Type', 'supplier_type': 'Default Supplier Type'},
-<<<<<<< HEAD
-
-=======
 		
-		# Price List
-		{'doctype': 'Price List', 'name': 'Default Price List', 
-			'price_list_name': 'Default Price List', "valid_for_all_countries": 1},
-		{'doctype': 'Price List', 'name': 'Standard', 'price_list_name': 'Standard',
-		 	"valid_for_all_countries": 1},
-				
->>>>>>> 00d344b9
 		# warehouse type
 		{'doctype': 'Warehouse Type', 'name': 'Default Warehouse Type', 'warehouse_type': 'Default Warehouse Type'},
 		{'doctype': 'Warehouse Type', 'name': 'Fixed Asset', 'warehouse_type': 'Fixed Asset'},
@@ -180,12 +170,6 @@
 	]
 	
 	for r in records:
-<<<<<<< HEAD
-		bean = webnotes.bean(r)
-		bean.insert()
-	
-=======
 		if not webnotes.conn.exists(r['doctype'], r['name']):
 			bean = webnotes.bean(r)
-			bean.insert()
->>>>>>> 00d344b9
+			bean.insert()