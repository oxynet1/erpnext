// ERPNext - web based ERP (http://erpnext.com)
// Copyright (C) 2012 Web Notes Technologies Pvt Ltd
// 
// This program is free software: you can redistribute it and/or modify
// it under the terms of the GNU General Public License as published by
// the Free Software Foundation, either version 3 of the License, or
// (at your option) any later version.
// 
// This program is distributed in the hope that it will be useful,
// but WITHOUT ANY WARRANTY; without even the implied warranty of
// MERCHANTABILITY or FITNESS FOR A PARTICULAR PURPOSE.	See the
// GNU General Public License for more details.
// 
// You should have received a copy of the GNU General Public License
// along with this program.	If not, see <http://www.gnu.org/licenses/>.

cur_frm.cscript.onload = function(doc,cdt,cdn){
	$c_obj(make_doclist(cdt,cdn),'get_series','',function(r,rt){
		if(r.message) set_field_options('naming_series', r.message);
	});
 
	
}

//cash bank account
//------------------------------------
cur_frm.fields_dict['cash_bank_account'].get_query = function(doc,cdt,cdn) {
	return{
		filters:{
			'debit_or_credit': "Debit",
			'is_pl_account': "No",
			'group_or_ledger': "Ledger",
			'company': doc.company
		}
	}	
	// return 'SELECT tabAccount.name FROM tabAccount WHERE tabAccount.debit_or_credit="Debit" AND tabAccount.is_pl_account = "No" AND tabAccount.group_or_ledger="Ledger" AND tabAccount.docstatus!=2 AND tabAccount.company="'+doc.company+'" AND tabAccount.%(key)s LIKE "%s"'
}

// Income Account 
// --------------------------------
cur_frm.fields_dict['income_account'].get_query = function(doc,cdt,cdn) {
	return{
		filters:{
			'debit_or_credit': "Credit",
			'group_or_ledger': "Ledger",
			'company': doc.company,
			'account_type': "Income Account"
		}
	}	
	// return 'SELECT tabAccount.name FROM tabAccount WHERE tabAccount.debit_or_credit="Credit" AND tabAccount.group_or_ledger="Ledger" AND tabAccount.docstatus!=2 AND tabAccount.company="'+doc.company+'" AND tabAccount.account_type ="Income Account" AND tabAccount.%(key)s LIKE "%s"'
}


// Cost Center 
// -----------------------------
cur_frm.fields_dict['cost_center'].get_query = function(doc,cdt,cdn) {
<<<<<<< HEAD
	return{
		filters:{
			'company_name': doc.company,
			'group_or_ledger': "Ledger",
		}
	}	
	// return 'SELECT `tabCost Center`.`name` FROM `tabCost Center` WHERE `tabCost Center`.`company_name` = "' +doc.company+'" AND `tabCost Center`.%(key)s LIKE "%s" AND `tabCost Center`.`group_or_ledger` = "Ledger" AND `tabCost Center`.`docstatus`!= 2 ORDER BY	`tabCost Center`.`name` ASC LIMIT 50';
=======
	return 'SELECT `tabCost Center`.`name` FROM `tabCost Center` WHERE `tabCost Center`.`company` = "' +doc.company+'" AND `tabCost Center`.%(key)s LIKE "%s" AND `tabCost Center`.`group_or_ledger` = "Ledger" AND `tabCost Center`.`docstatus`!= 2 ORDER BY	`tabCost Center`.`name` ASC LIMIT 50';
>>>>>>> d33244ce
}

//get query select Territory
//=================================================================
cur_frm.fields_dict['territory'].get_query = function(doc,cdt,cdn) {
	return{
		filters:{
			'is_group': "No"
		}
	}	
	// return 'SELECT `tabTerritory`.`name`,`tabTerritory`.`parent_territory` FROM `tabTerritory` WHERE `tabTerritory`.`is_group` = "No" AND `tabTerritory`.`docstatus`!= 2 AND `tabTerritory`.%(key)s LIKE "%s"	ORDER BY	`tabTerritory`.`name` ASC LIMIT 50';
}


// ------------------ Get Print Heading ------------------------------------
cur_frm.fields_dict['select_print_heading'].get_query = function(doc, cdt, cdn) {
	return{
		filters:[
			['Print Heading', 'docstatus', '!=', 2]
		]	
	}	
	// return 'SELECT `tabPrint Heading`.name FROM `tabPrint Heading` WHERE `tabPrint Heading`.docstatus !=2 AND `tabPrint Heading`.name LIKE "%s" ORDER BY `tabPrint Heading`.name ASC LIMIT 50';
}

cur_frm.fields_dict["expense_account"].get_query = function(doc) {
	return {
		// "query": "accounts.utils.get_account_list", 
		filters: {
			"is_pl_account": "Yes",
			"debit_or_credit": "Debit",
			"company": doc.company,
			"group_or_ledger": "Ledger"
		}
	}
}

cur_frm.fields_dict.user.get_query = function(doc,cdt,cdn) {
	return{	query:"controllers.queries.profile_query"}
}<|MERGE_RESOLUTION|>--- conflicted
+++ resolved
@@ -54,7 +54,6 @@
 // Cost Center 
 // -----------------------------
 cur_frm.fields_dict['cost_center'].get_query = function(doc,cdt,cdn) {
-<<<<<<< HEAD
 	return{
 		filters:{
 			'company_name': doc.company,
@@ -62,9 +61,6 @@
 		}
 	}	
 	// return 'SELECT `tabCost Center`.`name` FROM `tabCost Center` WHERE `tabCost Center`.`company_name` = "' +doc.company+'" AND `tabCost Center`.%(key)s LIKE "%s" AND `tabCost Center`.`group_or_ledger` = "Ledger" AND `tabCost Center`.`docstatus`!= 2 ORDER BY	`tabCost Center`.`name` ASC LIMIT 50';
-=======
-	return 'SELECT `tabCost Center`.`name` FROM `tabCost Center` WHERE `tabCost Center`.`company` = "' +doc.company+'" AND `tabCost Center`.%(key)s LIKE "%s" AND `tabCost Center`.`group_or_ledger` = "Ledger" AND `tabCost Center`.`docstatus`!= 2 ORDER BY	`tabCost Center`.`name` ASC LIMIT 50';
->>>>>>> d33244ce
 }
 
 //get query select Territory
