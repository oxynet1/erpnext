# Copyright (c) 2013, Web Notes Technologies Pvt. Ltd.
# License: GNU General Public License v3. See license.txt

from __future__ import unicode_literals
import webnotes

from webnotes.utils import add_days, cint, cstr, flt, formatdate
from webnotes.model.bean import getlist
from webnotes.model.code import get_obj
from webnotes import msgprint, _
from setup.utils import get_company_currency

import webnotes.defaults

	
from controllers.buying_controller import BuyingController
class DocType(BuyingController):
	def __init__(self,d,dl):
		self.doc, self.doclist = d, dl 
		self.tname = 'Purchase Invoice Item'
		self.fname = 'entries'
		self.status_updater = [{
			'source_dt': 'Purchase Invoice Item',
			'target_dt': 'Purchase Order Item',
			'join_field': 'po_detail',
			'target_field': 'billed_amt',
			'target_parent_dt': 'Purchase Order',
			'target_parent_field': 'per_billed',
			'target_ref_field': 'import_amount',
			'source_field': 'import_amount',
			'percent_join_field': 'purchase_order',
		}]
		
	def validate(self):
		super(DocType, self).validate()
		
		self.po_required()
		self.pr_required()
		self.check_active_purchase_items()
		self.check_conversion_rate()
		self.validate_bill_no()
		self.validate_credit_acc()
		self.clear_unallocated_advances("Purchase Invoice Advance", "advance_allocation_details")
		self.check_for_acc_head_of_supplier()
		self.check_for_stopped_status()
		self.validate_with_previous_doc()
		self.validate_uom_is_integer("uom", "qty")

		if not self.doc.is_opening:
			self.doc.is_opening = 'No'

		self.set_aging_date()

		#set against account for credit to
		self.set_against_expense_account()
		
		self.validate_write_off_account()
		self.update_raw_material_cost()
		self.update_valuation_rate("entries")
		self.validate_multiple_billing("Purchase Receipt", "pr_detail", "import_amount", 
			"purchase_receipt_details")

	def get_credit_to(self):
<<<<<<< HEAD
		acc_head = webnotes.conn.sql("""select name, credit_days from `tabAccount` 
			where (name = %s or (master_name = %s and master_type = 'supplier')) 
			and docstatus != 2 and company = %s""", 
			(cstr(self.doc.supplier) + " - " + self.company_abbr, 
			self.doc.supplier, self.doc.company))

=======
>>>>>>> efa94ce1
		ret = {}
		if self.doc.supplier:
			acc_head = sql("""select name, credit_days from `tabAccount` 
				where (name = %s or (master_name = %s and master_type = 'supplier')) 
				and docstatus != 2 and company = %s""", 
				(cstr(self.doc.supplier) + " - " + self.company_abbr, 
				self.doc.supplier, self.doc.company))

			if acc_head and acc_head[0][0]:
				ret['credit_to'] = acc_head[0][0]
				if not self.doc.due_date:
					ret['due_date'] = add_days(cstr(self.doc.posting_date), acc_head and cint(acc_head[0][1]) or 0)
			elif not acc_head:
				msgprint("%s does not have an Account Head in %s. You must first create it from the Supplier Master" % (self.doc.supplier, self.doc.company))
		return ret
		
	def set_supplier_defaults(self):
		self.doc.fields.update(self.get_credit_to())
		super(DocType, self).set_supplier_defaults()
		
	def get_advances(self):
		super(DocType, self).get_advances(self.doc.credit_to, 
			"Purchase Invoice Advance", "advance_allocation_details", "debit")
		
	def get_rate(self,arg):
		return get_obj('Purchase Common').get_rate(arg,self)

	def get_rate1(self,acc):
		rate = webnotes.conn.sql("select tax_rate from `tabAccount` where name='%s'"%(acc))
		ret={'add_tax_rate' :rate and flt(rate[0][0]) or 0 }
		return ret

	def check_active_purchase_items(self):
		for d in getlist(self.doclist, 'entries'):
			if d.item_code:		# extra condn coz item_code is not mandatory in PV
				valid_item = webnotes.conn.sql("select docstatus,is_purchase_item from tabItem where name = %s",d.item_code)
				if valid_item[0][0] == 2:
					msgprint("Item : '%s' is Inactive, you can restore it from Trash" %(d.item_code))
					raise Exception
				if not valid_item[0][1] == 'Yes':
					msgprint("Item : '%s' is not Purchase Item"%(d.item_code))
					raise Exception
						
	def check_conversion_rate(self):
		default_currency = get_company_currency(self.doc.company)		
		if not default_currency:
			msgprint('Message: Please enter default currency in Company Master')
			raise Exception
		if (self.doc.currency == default_currency and flt(self.doc.conversion_rate) != 1.00) or not self.doc.conversion_rate or (self.doc.currency != default_currency and flt(self.doc.conversion_rate) == 1.00):
			msgprint("Message: Please Enter Appropriate Conversion Rate.")
			raise Exception				
			
	def validate_bill_no(self):
		if self.doc.bill_no and self.doc.bill_no.lower().strip() \
				not in ['na', 'not applicable', 'none']:
			b_no = webnotes.conn.sql("""select bill_no, name, ifnull(is_opening,'') from `tabPurchase Invoice` 
				where bill_no = %s and credit_to = %s and docstatus = 1 and name != %s""", 
				(self.doc.bill_no, self.doc.credit_to, self.doc.name))
			if b_no and cstr(b_no[0][2]) == cstr(self.doc.is_opening):
				msgprint("Please check you have already booked expense against Bill No. %s \
					in Purchase Invoice %s" % (cstr(b_no[0][0]), cstr(b_no[0][1])), 
					raise_exception=1)
					
			if not self.doc.remarks and self.doc.bill_date:
				self.doc.remarks = (self.doc.remarks or '') + "\n" + ("Against Bill %s dated %s" 
					% (self.doc.bill_no, formatdate(self.doc.bill_date)))

		if not self.doc.remarks:
			self.doc.remarks = "No Remarks"

	def validate_credit_acc(self):
		acc = webnotes.conn.sql("select debit_or_credit, is_pl_account from tabAccount where name = %s", 
			self.doc.credit_to)
		if not acc:
			msgprint("Account: "+ self.doc.credit_to + "does not exist")
			raise Exception
		elif acc[0][0] and acc[0][0] != 'Credit':
			msgprint("Account: "+ self.doc.credit_to + "is not a credit account")
			raise Exception
		elif acc[0][1] and acc[0][1] != 'No':
			msgprint("Account: "+ self.doc.credit_to + "is a pl account")
			raise Exception
	
	# Validate Acc Head of Supplier and Credit To Account entered
	# ------------------------------------------------------------
	def check_for_acc_head_of_supplier(self): 
		if self.doc.supplier and self.doc.credit_to:
			acc_head = webnotes.conn.sql("select master_name from `tabAccount` where name = %s", self.doc.credit_to)
			
			if (acc_head and cstr(acc_head[0][0]) != cstr(self.doc.supplier)) or (not acc_head and (self.doc.credit_to != cstr(self.doc.supplier) + " - " + self.company_abbr)):
				msgprint("Credit To: %s do not match with Supplier: %s for Company: %s.\n If both correctly entered, please select Master Type and Master Name in account master." %(self.doc.credit_to,self.doc.supplier,self.doc.company), raise_exception=1)
				
	# Check for Stopped PO
	# ---------------------
	def check_for_stopped_status(self):
		check_list = []
		for d in getlist(self.doclist,'entries'):
			if d.purchase_order and not d.purchase_order in check_list and not d.purchase_receipt:
				check_list.append(d.purhcase_order)
				stopped = webnotes.conn.sql("select name from `tabPurchase Order` where status = 'Stopped' and name = '%s'" % d.purchase_order)
				if stopped:
					msgprint("One cannot do any transaction against 'Purchase Order' : %s, it's status is 'Stopped'" % (d.purhcase_order))
					raise Exception
		
	def validate_with_previous_doc(self):
		super(DocType, self).validate_with_previous_doc(self.tname, {
			"Purchase Order": {
				"ref_dn_field": "purchase_order",
				"compare_fields": [["supplier", "="], ["company", "="], ["currency", "="]],
			},
			"Purchase Order Item": {
				"ref_dn_field": "po_detail",
				"compare_fields": [["project_name", "="], ["item_code", "="], ["uom", "="]],
				"is_child_table": True,
				"allow_duplicate_prev_row_id": True
			},
			"Purchase Receipt": {
				"ref_dn_field": "purchase_receipt",
				"compare_fields": [["supplier", "="], ["company", "="], ["currency", "="]],
			},
			"Purchase Receipt Item": {
				"ref_dn_field": "pr_detail",
				"compare_fields": [["project_name", "="], ["item_code", "="], ["uom", "="]],
				"is_child_table": True
			}
		})
		
		if cint(webnotes.defaults.get_global_default('maintain_same_rate')):
			super(DocType, self).validate_with_previous_doc(self.tname, {
				"Purchase Order Item": {
					"ref_dn_field": "po_detail",
					"compare_fields": [["import_rate", "="]],
					"is_child_table": True,
					"allow_duplicate_prev_row_id": True
				},
				"Purchase Receipt Item": {
					"ref_dn_field": "pr_detail",
					"compare_fields": [["import_rate", "="]],
					"is_child_table": True
				}
			})
			
					
	def set_aging_date(self):
		if self.doc.is_opening != 'Yes':
			self.doc.aging_date = self.doc.posting_date
		elif not self.doc.aging_date:
			msgprint("Aging Date is mandatory for opening entry")
			raise Exception
			
	def set_against_expense_account(self):
		auto_accounting_for_stock = cint(webnotes.defaults.get_global_default("auto_accounting_for_stock"))

		if auto_accounting_for_stock:
			stock_not_billed_account = self.get_company_default("stock_received_but_not_billed")
		
		against_accounts = []
		stock_items = self.get_stock_items()
		for item in self.doclist.get({"parentfield": "entries"}):
			if auto_accounting_for_stock and item.item_code in stock_items:
				# in case of auto inventory accounting, against expense account is always
				# Stock Received But Not Billed for a stock item
				item.expense_head = stock_not_billed_account
				item.cost_center = None
				
				if stock_not_billed_account not in against_accounts:
					against_accounts.append(stock_not_billed_account)
			
			elif not item.expense_head:
				msgprint(_("Expense account is mandatory for item") + ": " + 
					(item.item_code or item.item_name), raise_exception=1)
			
			elif item.expense_head not in against_accounts:
				# if no auto_accounting_for_stock or not a stock item
				against_accounts.append(item.expense_head)
				
		self.doc.against_expense_account = ",".join(against_accounts)

	def po_required(self):
		if webnotes.conn.get_value("Buying Settings", None, "po_required") == 'Yes':
			 for d in getlist(self.doclist,'entries'):
				 if not d.purchase_order:
					 msgprint("Purchse Order No. required against item %s"%d.item_code)
					 raise Exception

	def pr_required(self):
		if webnotes.conn.get_value("Buying Settings", None, "pr_required") == 'Yes':
			 for d in getlist(self.doclist,'entries'):
				 if not d.purchase_receipt:
					 msgprint("Purchase Receipt No. required against item %s"%d.item_code)
					 raise Exception

	def validate_write_off_account(self):
		if self.doc.write_off_amount and not self.doc.write_off_account:
			msgprint("Please enter Write Off Account", raise_exception=1)

	def check_prev_docstatus(self):
		for d in getlist(self.doclist,'entries'):
			if d.purchase_order:
				submitted = webnotes.conn.sql("select name from `tabPurchase Order` where docstatus = 1 and name = '%s'" % d.purchase_order)
				if not submitted:
					webnotes.throw("Purchase Order : "+ cstr(d.purchase_order) +" is not submitted")
			if d.purchase_receipt:
				submitted = webnotes.conn.sql("select name from `tabPurchase Receipt` where docstatus = 1 and name = '%s'" % d.purchase_receipt)
				if not submitted:
					webnotes.throw("Purchase Receipt : "+ cstr(d.purchase_receipt) +" is not submitted")
					
					
	def update_against_document_in_jv(self):
		"""
			Links invoice and advance voucher:
				1. cancel advance voucher
				2. split into multiple rows if partially adjusted, assign against voucher
				3. submit advance voucher
		"""
		
		lst = []
		for d in getlist(self.doclist, 'advance_allocation_details'):
			if flt(d.allocated_amount) > 0:
				args = {
					'voucher_no' : d.journal_voucher, 
					'voucher_detail_no' : d.jv_detail_no, 
					'against_voucher_type' : 'Purchase Invoice', 
					'against_voucher'  : self.doc.name,
					'account' : self.doc.credit_to, 
					'is_advance' : 'Yes', 
					'dr_or_cr' : 'debit', 
					'unadjusted_amt' : flt(d.advance_amount),
					'allocated_amt' : flt(d.allocated_amount)
				}
				lst.append(args)
		
		if lst:
			from accounts.utils import reconcile_against_document
			reconcile_against_document(lst)

	def on_submit(self):
		purchase_controller = webnotes.get_obj("Purchase Common")
		purchase_controller.is_item_table_empty(self)

		self.check_prev_docstatus()
		
		# Check for Approving Authority
		get_obj('Authorization Control').validate_approving_authority(self.doc.doctype,self.doc.company, self.doc.grand_total)
		
		
		# this sequence because outstanding may get -negative
		self.make_gl_entries()
				
		self.update_against_document_in_jv()
		
		self.update_prevdoc_status()

	def make_gl_entries(self):
		auto_accounting_for_stock = \
			cint(webnotes.defaults.get_global_default("auto_accounting_for_stock"))
		
		gl_entries = []
		
		# parent's gl entry
		if self.doc.grand_total:
			gl_entries.append(
				self.get_gl_dict({
					"account": self.doc.credit_to,
					"against": self.doc.against_expense_account,
					"credit": self.doc.total_amount_to_pay,
					"remarks": self.doc.remarks,
					"against_voucher": self.doc.name,
					"against_voucher_type": self.doc.doctype,
				})
			)
	
		# tax table gl entries
		valuation_tax = 0
		for tax in self.doclist.get({"parentfield": "purchase_tax_details"}):
			if tax.category in ("Total", "Valuation and Total") and flt(tax.tax_amount):
				gl_entries.append(
					self.get_gl_dict({
						"account": tax.account_head,
						"against": self.doc.credit_to,
						"debit": tax.add_deduct_tax == "Add" and tax.tax_amount or 0,
						"credit": tax.add_deduct_tax == "Deduct" and tax.tax_amount or 0,
						"remarks": self.doc.remarks,
						"cost_center": tax.cost_center
					})
				)
			
			# accumulate valuation tax
			if tax.category in ("Valuation", "Valuation and Total") and flt(tax.tax_amount):
				valuation_tax += (tax.add_deduct_tax == "Add" and 1 or -1) * flt(tax.tax_amount)
					
		# item gl entries
		stock_item_and_auto_accounting_for_stock = False
		stock_items = self.get_stock_items()
		for item in self.doclist.get({"parentfield": "entries"}):
			if auto_accounting_for_stock and item.item_code in stock_items:
				if flt(item.valuation_rate):
					# if auto inventory accounting enabled and stock item, 
					# then do stock related gl entries
					# expense will be booked in sales invoice
					stock_item_and_auto_accounting_for_stock = True
					
					valuation_amt = (flt(item.amount, self.precision("amount", item)) + 
						flt(item.item_tax_amount, self.precision("item_tax_amount", item)) + 
						flt(item.rm_supp_cost, self.precision("rm_supp_cost", item)))
					
					gl_entries.append(
						self.get_gl_dict({
							"account": item.expense_head,
							"against": self.doc.credit_to,
							"debit": valuation_amt,
							"remarks": self.doc.remarks or "Accounting Entry for Stock"
						})
					)
			
			elif flt(item.amount):
				# if not a stock item or auto inventory accounting disabled, book the expense
				gl_entries.append(
					self.get_gl_dict({
						"account": item.expense_head,
						"against": self.doc.credit_to,
						"debit": item.amount,
						"remarks": self.doc.remarks,
						"cost_center": item.cost_center
					})
				)
				
		if stock_item_and_auto_accounting_for_stock and valuation_tax:
			# credit valuation tax amount in "Expenses Included In Valuation"
			# this will balance out valuation amount included in cost of goods sold
			gl_entries.append(
				self.get_gl_dict({
					"account": self.get_company_default("expenses_included_in_valuation"),
					"cost_center": self.get_company_default("cost_center"),
					"against": self.doc.credit_to,
					"credit": valuation_tax,
					"remarks": self.doc.remarks or "Accounting Entry for Stock"
				})
			)
		
		# writeoff account includes petty difference in the invoice amount 
		# and the amount that is paid
		if self.doc.write_off_account and flt(self.doc.write_off_amount):
			gl_entries.append(
				self.get_gl_dict({
					"account": self.doc.write_off_account,
					"against": self.doc.credit_to,
					"credit": flt(self.doc.write_off_amount),
					"remarks": self.doc.remarks,
					"cost_center": self.doc.write_off_cost_center
				})
			)
		
		if gl_entries:
			from accounts.general_ledger import make_gl_entries
			make_gl_entries(gl_entries, cancel=(self.doc.docstatus == 2))

	def on_cancel(self):
		from accounts.utils import remove_against_link_from_jv
		remove_against_link_from_jv(self.doc.doctype, self.doc.name, "against_voucher")
		
		self.update_prevdoc_status()
		
		self.make_cancel_gl_entries()
		
	def on_update(self):
		pass
		
	def update_raw_material_cost(self):
		if self.sub_contracted_items:
			for d in self.doclist.get({"parentfield": "entries"}):
				rm_cost = webnotes.conn.sql(""" select raw_material_cost / quantity 
					from `tabBOM` where item = %s and is_default = 1 and docstatus = 1 
					and is_active = 1 """, (d.item_code,))
				rm_cost = rm_cost and flt(rm_cost[0][0]) or 0
				
				d.conversion_factor = d.conversion_factor or flt(webnotes.conn.get_value(
					"UOM Conversion Detail", {"parent": d.item_code, "uom": d.uom}, 
					"conversion_factor")) or 1
		
				d.rm_supp_cost = rm_cost * flt(d.qty) * flt(d.conversion_factor)
				
@webnotes.whitelist()
def get_expense_account(doctype, txt, searchfield, start, page_len, filters):
	from controllers.queries import get_match_cond

	return webnotes.conn.sql("""select tabAccount.name from `tabAccount` 
			where (tabAccount.debit_or_credit="Debit" 
					or tabAccount.account_type = "Expense Account") 
				and tabAccount.group_or_ledger="Ledger" 
				and tabAccount.docstatus!=2 
				and tabAccount.company = '%(company)s' 
				and tabAccount.%(key)s LIKE '%(txt)s'
				%(mcond)s""" % {'company': filters['company'], 'key': searchfield, 
			'txt': "%%%s%%" % txt, 'mcond':get_match_cond(doctype, searchfield)})<|MERGE_RESOLUTION|>--- conflicted
+++ resolved
@@ -61,29 +61,23 @@
 			"purchase_receipt_details")
 
 	def get_credit_to(self):
-<<<<<<< HEAD
-		acc_head = webnotes.conn.sql("""select name, credit_days from `tabAccount` 
-			where (name = %s or (master_name = %s and master_type = 'supplier')) 
-			and docstatus != 2 and company = %s""", 
-			(cstr(self.doc.supplier) + " - " + self.company_abbr, 
-			self.doc.supplier, self.doc.company))
-
-=======
->>>>>>> efa94ce1
 		ret = {}
 		if self.doc.supplier:
-			acc_head = sql("""select name, credit_days from `tabAccount` 
+			acc_head = webnotes.conn.sql("""select name, credit_days from `tabAccount` 
 				where (name = %s or (master_name = %s and master_type = 'supplier')) 
 				and docstatus != 2 and company = %s""", 
 				(cstr(self.doc.supplier) + " - " + self.company_abbr, 
 				self.doc.supplier, self.doc.company))
-
+		
 			if acc_head and acc_head[0][0]:
 				ret['credit_to'] = acc_head[0][0]
 				if not self.doc.due_date:
-					ret['due_date'] = add_days(cstr(self.doc.posting_date), acc_head and cint(acc_head[0][1]) or 0)
+					ret['due_date'] = add_days(cstr(self.doc.posting_date), 
+						acc_head and cint(acc_head[0][1]) or 0)
 			elif not acc_head:
-				msgprint("%s does not have an Account Head in %s. You must first create it from the Supplier Master" % (self.doc.supplier, self.doc.company))
+				msgprint("%s does not have an Account Head in %s. \
+					You must first create it from the Supplier Master" % \
+					(self.doc.supplier, self.doc.company))
 		return ret
 		
 	def set_supplier_defaults(self):
