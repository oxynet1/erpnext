--- conflicted
+++ resolved
@@ -183,7 +183,6 @@
 	// return 'SELECT tabAccount.name FROM tabAccount WHERE tabAccount.debit_or_credit="Credit" AND tabAccount.is_pl_account="No" AND tabAccount.group_or_ledger="Ledger" AND tabAccount.docstatus != 2 AND tabAccount.company="'+doc.company+'" AND tabAccount.%(key)s LIKE "%s"'
 }
 
-<<<<<<< HEAD
 cur_frm.fields_dict['purchase_order_main'].get_query = function(doc) {
 	var filter = [
 			['Purchase Order', 'docstatus', '=', 1],
@@ -220,8 +219,6 @@
 	}
 }
 
-=======
->>>>>>> 7eee8531
 // Get Print Heading
 cur_frm.fields_dict['select_print_heading'].get_query = function(doc, cdt, cdn) {
 return{
