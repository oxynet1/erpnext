[
 {
  "creation": "2013-05-24 19:29:05", 
  "docstatus": 0, 
<<<<<<< HEAD
  "modified": "2013-08-31 10:11:41", 
=======
  "modified": "2013-08-31 10:19:01", 
>>>>>>> e499a48f
  "modified_by": "Administrator", 
  "owner": "Administrator"
 }, 
 {
  "allow_attach": 1, 
  "autoname": "naming_series:", 
  "doctype": "DocType", 
  "document_type": "Transaction", 
  "icon": "icon-file-text", 
  "is_submittable": 1, 
  "module": "Accounts", 
  "name": "__common__", 
  "read_only_onload": 1, 
  "search_fields": "posting_date, due_date, debit_to, fiscal_year, grand_total, outstanding_amount"
 }, 
 {
  "doctype": "DocField", 
  "name": "__common__", 
  "parent": "Sales Invoice", 
  "parentfield": "fields", 
  "parenttype": "DocType", 
  "permlevel": 0
 }, 
 {
  "doctype": "DocPerm", 
  "name": "__common__", 
  "parent": "Sales Invoice", 
  "parentfield": "permissions", 
  "parenttype": "DocType", 
  "permlevel": 0, 
  "read": 1, 
  "report": 1
 }, 
 {
  "doctype": "DocType", 
  "name": "Sales Invoice"
 }, 
 {
  "doctype": "DocField", 
  "fieldname": "customer_section", 
  "fieldtype": "Section Break", 
  "label": "Customer", 
  "options": "icon-user"
 }, 
 {
  "description": "To manage multiple series please go to Setup > Manage Series", 
  "doctype": "DocField", 
  "fieldname": "naming_series", 
  "fieldtype": "Select", 
  "label": "Document Numbering Series", 
  "no_copy": 1, 
  "oldfieldname": "naming_series", 
  "oldfieldtype": "Select", 
  "options": "INV\nINV/10-11/", 
  "print_hide": 1, 
  "read_only": 0, 
  "reqd": 1
 }, 
 {
  "doctype": "DocField", 
  "fieldname": "customer", 
  "fieldtype": "Link", 
  "hidden": 0, 
  "label": "Customer", 
  "no_copy": 0, 
  "oldfieldname": "customer", 
  "oldfieldtype": "Link", 
  "options": "Customer", 
  "print_hide": 1, 
  "read_only": 0
 }, 
 {
  "depends_on": "customer", 
  "doctype": "DocField", 
  "fieldname": "customer_name", 
  "fieldtype": "Data", 
  "hidden": 0, 
  "in_list_view": 1, 
  "label": "Name", 
  "oldfieldname": "customer_name", 
  "oldfieldtype": "Data", 
  "read_only": 1
 }, 
 {
  "doctype": "DocField", 
  "fieldname": "address_display", 
  "fieldtype": "Small Text", 
  "hidden": 1, 
  "label": "Address", 
  "read_only": 1
 }, 
 {
  "doctype": "DocField", 
  "fieldname": "contact_display", 
  "fieldtype": "Small Text", 
  "hidden": 1, 
  "label": "Contact", 
  "read_only": 1
 }, 
 {
  "doctype": "DocField", 
  "fieldname": "contact_mobile", 
  "fieldtype": "Text", 
  "hidden": 1, 
  "label": "Mobile No", 
  "read_only": 1
 }, 
 {
  "doctype": "DocField", 
  "fieldname": "contact_email", 
  "fieldtype": "Text", 
  "hidden": 1, 
  "label": "Contact Email", 
  "print_hide": 1, 
  "read_only": 1
 }, 
 {
  "doctype": "DocField", 
  "fieldname": "column_break1", 
  "fieldtype": "Column Break", 
  "oldfieldtype": "Column Break", 
  "read_only": 0
 }, 
 {
  "doctype": "DocField", 
  "fieldname": "is_pos", 
  "fieldtype": "Check", 
  "label": "Is POS", 
  "oldfieldname": "is_pos", 
  "oldfieldtype": "Check", 
  "print_hide": 1, 
  "read_only": 0
 }, 
 {
  "doctype": "DocField", 
  "fieldname": "amended_from", 
  "fieldtype": "Link", 
  "label": "Amended From", 
  "no_copy": 1, 
  "oldfieldname": "amended_from", 
  "oldfieldtype": "Link", 
  "options": "Sales Invoice", 
  "print_hide": 1, 
  "read_only": 1
 }, 
 {
  "doctype": "DocField", 
  "fieldname": "company", 
  "fieldtype": "Link", 
  "in_filter": 1, 
  "label": "Company", 
  "oldfieldname": "company", 
  "oldfieldtype": "Link", 
  "options": "Company", 
  "print_hide": 1, 
  "read_only": 0, 
  "reqd": 1, 
  "search_index": 0
 }, 
 {
  "default": "Today", 
  "description": "The date at which current entry will get or has actually executed.", 
  "doctype": "DocField", 
  "fieldname": "posting_date", 
  "fieldtype": "Date", 
  "in_filter": 1, 
  "label": "Posting Date", 
  "no_copy": 1, 
  "oldfieldname": "posting_date", 
  "oldfieldtype": "Date", 
  "print_hide": 0, 
  "read_only": 0, 
  "reqd": 1, 
  "search_index": 1
 }, 
 {
  "description": "Enter the date by which payments from customer is expected against this invoice.", 
  "doctype": "DocField", 
  "fieldname": "due_date", 
  "fieldtype": "Date", 
  "in_filter": 1, 
  "label": "Due Date", 
  "no_copy": 1, 
  "oldfieldname": "due_date", 
  "oldfieldtype": "Date", 
  "read_only": 0, 
  "reqd": 1, 
  "search_index": 0
 }, 
 {
  "doctype": "DocField", 
  "fieldname": "mode_of_payment", 
  "fieldtype": "Select", 
  "label": "Mode of Payment", 
  "no_copy": 0, 
  "oldfieldname": "mode_of_payment", 
  "oldfieldtype": "Select", 
  "options": "link:Mode of Payment", 
  "read_only": 0
 }, 
 {
  "doctype": "DocField", 
  "fieldname": "currency_section", 
  "fieldtype": "Section Break", 
  "label": "Currency and Price List", 
  "options": "icon-tag", 
  "read_only": 0
 }, 
 {
  "doctype": "DocField", 
  "fieldname": "currency", 
  "fieldtype": "Link", 
  "label": "Currency", 
  "oldfieldname": "currency", 
  "oldfieldtype": "Select", 
  "options": "Currency", 
  "print_hide": 1, 
  "read_only": 0, 
  "reqd": 1
 }, 
 {
  "default": "1.00", 
  "description": "Rate at which Customer Currency is converted to customer's base currency", 
  "doctype": "DocField", 
  "fieldname": "conversion_rate", 
  "fieldtype": "Float", 
  "label": "Conversion Rate", 
  "oldfieldname": "conversion_rate", 
  "oldfieldtype": "Currency", 
  "print_hide": 1, 
  "read_only": 0, 
  "reqd": 1
 }, 
 {
  "doctype": "DocField", 
  "fieldname": "column_break2", 
  "fieldtype": "Column Break", 
  "read_only": 0, 
  "width": "50%"
 }, 
 {
  "doctype": "DocField", 
  "fieldname": "selling_price_list", 
  "fieldtype": "Link", 
  "label": "Price List", 
  "oldfieldname": "price_list_name", 
  "oldfieldtype": "Select", 
  "options": "Price List", 
  "print_hide": 1, 
  "read_only": 0, 
  "reqd": 1
 }, 
 {
  "description": "Select the currency in which price list is maintained", 
  "doctype": "DocField", 
  "fieldname": "price_list_currency", 
  "fieldtype": "Link", 
  "label": "Price List Currency", 
  "options": "Currency", 
  "print_hide": 1, 
  "read_only": 1, 
  "reqd": 1
 }, 
 {
  "description": "Rate at which Price list currency is converted to customer's base currency", 
  "doctype": "DocField", 
  "fieldname": "plc_conversion_rate", 
  "fieldtype": "Float", 
  "label": "Price List Currency Conversion Rate", 
  "no_copy": 0, 
  "print_hide": 1, 
  "read_only": 0, 
  "reqd": 1
 }, 
 {
  "doctype": "DocField", 
  "fieldname": "items", 
  "fieldtype": "Section Break", 
  "label": "Items", 
  "oldfieldtype": "Section Break", 
  "options": "icon-shopping-cart", 
  "read_only": 0
 }, 
 {
  "doctype": "DocField", 
  "fieldname": "update_stock", 
  "fieldtype": "Check", 
  "label": "Update Stock", 
  "oldfieldname": "update_stock", 
  "oldfieldtype": "Check", 
  "print_hide": 1, 
  "read_only": 0
 }, 
 {
  "allow_on_submit": 1, 
  "doctype": "DocField", 
  "fieldname": "entries", 
  "fieldtype": "Table", 
  "label": "Sales Invoice Items", 
  "oldfieldname": "entries", 
  "oldfieldtype": "Table", 
  "options": "Sales Invoice Item", 
  "read_only": 0, 
  "reqd": 1
 }, 
 {
  "doctype": "DocField", 
  "fieldname": "packing_list", 
  "fieldtype": "Section Break", 
  "label": "Packing List", 
  "options": "icon-suitcase", 
  "print_hide": 1, 
  "read_only": 0
 }, 
 {
  "doctype": "DocField", 
  "fieldname": "packing_details", 
  "fieldtype": "Table", 
  "label": "Packing Details", 
  "options": "Delivery Note Packing Item", 
  "print_hide": 1, 
  "read_only": 0
 }, 
 {
  "doctype": "DocField", 
  "fieldname": "sales_bom_help", 
  "fieldtype": "HTML", 
  "label": "Sales BOM Help", 
  "print_hide": 1, 
  "read_only": 0
 }, 
 {
  "doctype": "DocField", 
  "fieldname": "section_break_30", 
  "fieldtype": "Section Break"
 }, 
 {
  "doctype": "DocField", 
  "fieldname": "net_total_export", 
  "fieldtype": "Currency", 
  "label": "Net Total", 
  "options": "currency", 
  "print_hide": 0, 
  "read_only": 1
 }, 
 {
  "doctype": "DocField", 
  "fieldname": "column_break_32", 
  "fieldtype": "Column Break"
 }, 
 {
  "doctype": "DocField", 
  "fieldname": "net_total", 
  "fieldtype": "Currency", 
  "label": "Net Total (Company Currency)", 
  "oldfieldname": "net_total", 
  "oldfieldtype": "Currency", 
  "options": "Company:company:default_currency", 
  "print_hide": 1, 
  "read_only": 1, 
  "reqd": 1
 }, 
 {
  "doctype": "DocField", 
  "fieldname": "taxes", 
  "fieldtype": "Section Break", 
  "label": "Taxes and Charges", 
  "oldfieldtype": "Section Break", 
  "options": "icon-money", 
  "read_only": 0
 }, 
 {
  "doctype": "DocField", 
  "fieldname": "charge", 
  "fieldtype": "Link", 
  "label": "Apply Taxes and Charges Master", 
  "oldfieldname": "charge", 
  "oldfieldtype": "Link", 
  "options": "Sales Taxes and Charges Master", 
  "print_hide": 1, 
  "read_only": 0
 }, 
 {
  "doctype": "DocField", 
  "fieldname": "column_break_38", 
  "fieldtype": "Column Break"
 }, 
 {
  "doctype": "DocField", 
  "fieldname": "shipping_rule", 
  "fieldtype": "Link", 
  "label": "Apply Shipping Rule", 
  "oldfieldtype": "Button", 
  "options": "Shipping Rule", 
  "print_hide": 1, 
  "read_only": 0
 }, 
 {
  "doctype": "DocField", 
  "fieldname": "section_break_40", 
  "fieldtype": "Section Break"
 }, 
 {
  "allow_on_submit": 1, 
  "doctype": "DocField", 
  "fieldname": "other_charges", 
  "fieldtype": "Table", 
  "label": "Taxes and Charges1", 
  "oldfieldname": "other_charges", 
  "oldfieldtype": "Table", 
  "options": "Sales Taxes and Charges", 
  "read_only": 0
 }, 
 {
  "doctype": "DocField", 
  "fieldname": "other_charges_calculation", 
  "fieldtype": "HTML", 
  "label": "Taxes and Charges Calculation", 
  "oldfieldtype": "HTML", 
  "print_hide": 1, 
  "read_only": 0
 }, 
 {
  "doctype": "DocField", 
  "fieldname": "section_break_43", 
  "fieldtype": "Section Break"
 }, 
 {
  "doctype": "DocField", 
  "fieldname": "other_charges_total_export", 
  "fieldtype": "Currency", 
  "label": "Total Taxes and Charges", 
  "options": "currency", 
  "print_hide": 1, 
  "read_only": 1
 }, 
 {
  "doctype": "DocField", 
  "fieldname": "column_break_45", 
  "fieldtype": "Column Break"
 }, 
 {
  "doctype": "DocField", 
  "fieldname": "other_charges_total", 
  "fieldtype": "Currency", 
  "label": "Total Taxes and Charges (Company Currency)", 
  "oldfieldname": "other_charges_total", 
  "oldfieldtype": "Currency", 
  "options": "Company:company:default_currency", 
  "print_hide": 1, 
  "read_only": 1
 }, 
 {
  "doctype": "DocField", 
  "fieldname": "totals", 
  "fieldtype": "Section Break", 
  "label": "Totals", 
  "oldfieldtype": "Section Break", 
  "options": "icon-money", 
  "print_hide": 1, 
  "read_only": 0
 }, 
 {
  "doctype": "DocField", 
  "fieldname": "grand_total_export", 
  "fieldtype": "Currency", 
  "in_list_view": 1, 
  "label": "Grand Total", 
  "oldfieldname": "grand_total_export", 
  "oldfieldtype": "Currency", 
  "options": "currency", 
  "print_hide": 0, 
  "read_only": 1, 
  "reqd": 1
 }, 
 {
  "doctype": "DocField", 
  "fieldname": "rounded_total_export", 
  "fieldtype": "Currency", 
  "label": "Rounded Total", 
  "oldfieldname": "rounded_total_export", 
  "oldfieldtype": "Currency", 
  "options": "currency", 
  "print_hide": 0, 
  "read_only": 1
 }, 
 {
  "doctype": "DocField", 
  "fieldname": "in_words_export", 
  "fieldtype": "Data", 
  "label": "In Words", 
  "oldfieldname": "in_words_export", 
  "oldfieldtype": "Data", 
  "print_hide": 0, 
  "read_only": 1
 }, 
 {
  "doctype": "DocField", 
  "fieldname": "gross_profit", 
  "fieldtype": "Currency", 
  "label": "Gross Profit", 
  "oldfieldname": "gross_profit", 
  "oldfieldtype": "Currency", 
  "options": "Company:company:default_currency", 
  "print_hide": 1, 
  "read_only": 1
 }, 
 {
  "doctype": "DocField", 
  "fieldname": "gross_profit_percent", 
  "fieldtype": "Float", 
  "label": "Gross Profit (%)", 
  "oldfieldname": "gross_profit_percent", 
  "oldfieldtype": "Currency", 
  "print_hide": 1, 
  "read_only": 1
 }, 
 {
  "doctype": "DocField", 
  "fieldname": "column_break5", 
  "fieldtype": "Column Break", 
  "oldfieldtype": "Column Break", 
  "print_hide": 1, 
  "read_only": 0, 
  "width": "50%"
 }, 
 {
  "doctype": "DocField", 
  "fieldname": "grand_total", 
  "fieldtype": "Currency", 
  "in_filter": 1, 
  "label": "Grand Total (Company Currency)", 
  "oldfieldname": "grand_total", 
  "oldfieldtype": "Currency", 
  "options": "Company:company:default_currency", 
  "print_hide": 1, 
  "read_only": 1, 
  "reqd": 1, 
  "search_index": 0
 }, 
 {
  "doctype": "DocField", 
  "fieldname": "rounded_total", 
  "fieldtype": "Currency", 
  "label": "Rounded Total (Company Currency)", 
  "oldfieldname": "rounded_total", 
  "oldfieldtype": "Currency", 
  "options": "Company:company:default_currency", 
  "print_hide": 1, 
  "read_only": 1
 }, 
 {
  "description": "In Words will be visible once you save the Sales Invoice.", 
  "doctype": "DocField", 
  "fieldname": "in_words", 
  "fieldtype": "Data", 
  "label": "In Words (Company Currency)", 
  "oldfieldname": "in_words", 
  "oldfieldtype": "Data", 
  "print_hide": 1, 
  "read_only": 1
 }, 
 {
  "doctype": "DocField", 
  "fieldname": "total_advance", 
  "fieldtype": "Currency", 
  "label": "Total Advance", 
  "oldfieldname": "total_advance", 
  "oldfieldtype": "Currency", 
  "options": "Company:company:default_currency", 
  "print_hide": 1, 
  "read_only": 1
 }, 
 {
  "doctype": "DocField", 
  "fieldname": "outstanding_amount", 
  "fieldtype": "Currency", 
  "in_list_view": 1, 
  "label": "Outstanding Amount", 
  "no_copy": 1, 
  "oldfieldname": "outstanding_amount", 
  "oldfieldtype": "Currency", 
  "options": "Company:company:default_currency", 
  "print_hide": 1, 
  "read_only": 1
 }, 
 {
  "doctype": "DocField", 
  "fieldname": "advances", 
  "fieldtype": "Section Break", 
  "label": "Advances", 
  "oldfieldtype": "Section Break", 
  "options": "icon-money", 
  "print_hide": 1, 
  "read_only": 0
 }, 
 {
  "doctype": "DocField", 
  "fieldname": "get_advances_received", 
  "fieldtype": "Button", 
  "label": "Get Advances Received", 
  "oldfieldtype": "Button", 
  "options": "get_advances", 
  "print_hide": 1, 
  "read_only": 0
 }, 
 {
  "doctype": "DocField", 
  "fieldname": "advance_adjustment_details", 
  "fieldtype": "Table", 
  "label": "Sales Invoice Advance", 
  "oldfieldname": "advance_adjustment_details", 
  "oldfieldtype": "Table", 
  "options": "Sales Invoice Advance", 
  "print_hide": 1, 
  "read_only": 0
 }, 
 {
  "depends_on": "is_pos", 
  "doctype": "DocField", 
  "fieldname": "payments_section", 
  "fieldtype": "Section Break", 
  "label": "Payments", 
  "options": "icon-money", 
  "read_only": 0
 }, 
 {
  "depends_on": "is_pos", 
  "doctype": "DocField", 
  "fieldname": "column_break3", 
  "fieldtype": "Column Break", 
  "read_only": 0, 
  "width": "50%"
 }, 
 {
  "depends_on": "is_pos", 
  "doctype": "DocField", 
  "fieldname": "paid_amount", 
  "fieldtype": "Currency", 
  "label": "Paid Amount", 
  "oldfieldname": "paid_amount", 
  "oldfieldtype": "Currency", 
  "options": "Company:company:default_currency", 
  "print_hide": 1, 
  "read_only": 0
 }, 
 {
  "depends_on": "is_pos", 
  "doctype": "DocField", 
  "fieldname": "cash_bank_account", 
  "fieldtype": "Link", 
  "label": "Cash/Bank Account", 
  "oldfieldname": "cash_bank_account", 
  "oldfieldtype": "Link", 
  "options": "Account", 
  "print_hide": 1, 
  "read_only": 0
 }, 
 {
  "depends_on": "is_pos", 
  "doctype": "DocField", 
  "fieldname": "column_break4", 
  "fieldtype": "Column Break", 
  "read_only": 0, 
  "width": "50%"
 }, 
 {
  "depends_on": "is_pos", 
  "doctype": "DocField", 
  "fieldname": "write_off_outstanding_amount_automatically", 
  "fieldtype": "Check", 
  "label": "Write Off Outstanding Amount", 
  "print_hide": 1, 
  "read_only": 0
 }, 
 {
  "depends_on": "is_pos", 
  "doctype": "DocField", 
  "fieldname": "write_off_amount", 
  "fieldtype": "Currency", 
  "label": "Write Off Amount", 
  "options": "Company:company:default_currency", 
  "print_hide": 1, 
  "read_only": 0
 }, 
 {
  "depends_on": "is_pos", 
  "doctype": "DocField", 
  "fieldname": "write_off_account", 
  "fieldtype": "Link", 
  "label": "Write Off Account", 
  "options": "Account", 
  "print_hide": 1, 
  "read_only": 0
 }, 
 {
  "depends_on": "is_pos", 
  "doctype": "DocField", 
  "fieldname": "write_off_cost_center", 
  "fieldtype": "Link", 
  "label": "Write Off Cost Center", 
  "options": "Cost Center", 
  "print_hide": 1, 
  "read_only": 0
 }, 
 {
  "doctype": "DocField", 
  "fieldname": "terms_section_break", 
  "fieldtype": "Section Break", 
  "label": "Terms and Conditions", 
  "oldfieldtype": "Section Break", 
  "options": "icon-legal", 
  "read_only": 0
 }, 
 {
  "doctype": "DocField", 
  "fieldname": "tc_name", 
  "fieldtype": "Link", 
  "label": "Select Terms and Conditions", 
  "oldfieldname": "tc_name", 
  "oldfieldtype": "Link", 
  "options": "Terms and Conditions", 
  "print_hide": 1, 
  "read_only": 0
 }, 
 {
  "doctype": "DocField", 
  "fieldname": "terms", 
  "fieldtype": "Text Editor", 
  "label": "Terms and Conditions Details", 
  "oldfieldname": "terms", 
  "oldfieldtype": "Text Editor", 
  "read_only": 0
 }, 
 {
  "depends_on": "customer", 
  "doctype": "DocField", 
  "fieldname": "contact_section", 
  "fieldtype": "Section Break", 
  "hidden": 0, 
  "label": "Contact Info", 
  "options": "icon-bullhorn", 
  "read_only": 0
 }, 
 {
  "doctype": "DocField", 
  "fieldname": "territory", 
  "fieldtype": "Link", 
  "in_filter": 1, 
  "label": "Territory", 
  "options": "Territory", 
  "print_hide": 1, 
  "read_only": 0, 
  "reqd": 1, 
  "search_index": 0
 }, 
 {
  "doctype": "DocField", 
  "fieldname": "customer_group", 
  "fieldtype": "Link", 
  "in_filter": 1, 
  "label": "Customer Group", 
  "options": "Customer Group", 
  "print_hide": 1, 
  "read_only": 0, 
  "search_index": 0
 }, 
 {
  "doctype": "DocField", 
  "fieldname": "col_break23", 
  "fieldtype": "Column Break", 
  "read_only": 0, 
  "width": "50%"
 }, 
 {
  "doctype": "DocField", 
  "fieldname": "customer_address", 
  "fieldtype": "Link", 
  "label": "Customer Address", 
  "options": "Address", 
  "print_hide": 1, 
  "read_only": 0
 }, 
 {
  "doctype": "DocField", 
  "fieldname": "contact_person", 
  "fieldtype": "Link", 
  "label": "Contact Person", 
  "options": "Contact", 
  "print_hide": 1, 
  "read_only": 0
 }, 
 {
  "doctype": "DocField", 
  "fieldname": "more_info", 
  "fieldtype": "Section Break", 
  "label": "More Info", 
  "oldfieldtype": "Section Break", 
  "options": "icon-file-text", 
  "print_hide": 1, 
  "read_only": 0
 }, 
 {
  "description": "Customer (Receivable) Account", 
  "doctype": "DocField", 
  "fieldname": "debit_to", 
  "fieldtype": "Link", 
  "in_filter": 1, 
  "label": "Debit To", 
  "oldfieldname": "debit_to", 
  "oldfieldtype": "Link", 
  "options": "Account", 
  "print_hide": 1, 
  "read_only": 0, 
  "reqd": 1, 
  "search_index": 1
 }, 
 {
  "description": "Track this Sales Invoice against any Project", 
  "doctype": "DocField", 
  "fieldname": "project_name", 
  "fieldtype": "Link", 
  "in_filter": 1, 
  "label": "Project Name", 
  "oldfieldname": "project_name", 
  "oldfieldtype": "Link", 
  "options": "Project", 
  "read_only": 0, 
  "search_index": 1
 }, 
 {
  "depends_on": "eval:doc.source == 'Campaign'", 
  "doctype": "DocField", 
  "fieldname": "campaign", 
  "fieldtype": "Link", 
  "label": "Campaign", 
  "oldfieldname": "campaign", 
  "oldfieldtype": "Link", 
  "options": "Campaign", 
  "print_hide": 1, 
  "read_only": 0
 }, 
 {
  "doctype": "DocField", 
  "fieldname": "source", 
  "fieldtype": "Select", 
  "label": "Source", 
  "oldfieldname": "source", 
  "oldfieldtype": "Select", 
  "options": "\nExisting Customer\nReference\nAdvertisement\nCold Calling\nExhibition\nSupplier Reference\nMass Mailing\nCustomer's Vendor\nCampaign", 
  "print_hide": 1, 
  "read_only": 0
 }, 
 {
  "default": "No", 
  "description": "Considered as an Opening Balance", 
  "doctype": "DocField", 
  "fieldname": "is_opening", 
  "fieldtype": "Select", 
  "in_filter": 1, 
  "label": "Is Opening Entry", 
  "oldfieldname": "is_opening", 
  "oldfieldtype": "Select", 
  "options": "No\nYes", 
  "print_hide": 1, 
  "read_only": 0, 
  "search_index": 0
 }, 
 {
  "doctype": "DocField", 
  "fieldname": "c_form_applicable", 
  "fieldtype": "Select", 
  "label": "C-Form Applicable", 
  "no_copy": 1, 
  "options": "No\nYes", 
  "print_hide": 1, 
  "read_only": 0, 
  "report_hide": 0
 }, 
 {
  "doctype": "DocField", 
  "fieldname": "c_form_no", 
  "fieldtype": "Link", 
  "label": "C-Form No", 
  "no_copy": 1, 
  "options": "C-Form", 
  "print_hide": 1, 
  "read_only": 1
 }, 
 {
  "doctype": "DocField", 
  "fieldname": "column_break8", 
  "fieldtype": "Column Break", 
  "oldfieldtype": "Column Break", 
  "print_hide": 1, 
  "read_only": 0
 }, 
 {
  "allow_on_submit": 1, 
  "doctype": "DocField", 
  "fieldname": "letter_head", 
  "fieldtype": "Select", 
  "label": "Letter Head", 
  "oldfieldname": "letter_head", 
  "oldfieldtype": "Select", 
  "options": "link:Letter Head", 
  "print_hide": 1, 
  "read_only": 0
 }, 
 {
  "allow_on_submit": 1, 
  "doctype": "DocField", 
  "fieldname": "select_print_heading", 
  "fieldtype": "Link", 
  "label": "Select Print Heading", 
  "no_copy": 1, 
  "oldfieldname": "select_print_heading", 
  "oldfieldtype": "Link", 
  "options": "Print Heading", 
  "print_hide": 1, 
  "read_only": 0, 
  "report_hide": 1
 }, 
 {
  "doctype": "DocField", 
  "fieldname": "posting_time", 
  "fieldtype": "Time", 
  "label": "Posting Time", 
  "no_copy": 1, 
  "oldfieldname": "posting_time", 
  "oldfieldtype": "Time", 
  "print_hide": 1, 
  "read_only": 0
 }, 
 {
  "description": "Actual Invoice Date", 
  "doctype": "DocField", 
  "fieldname": "aging_date", 
  "fieldtype": "Date", 
  "label": "Aging Date", 
  "oldfieldname": "aging_date", 
  "oldfieldtype": "Date", 
  "print_hide": 1, 
  "read_only": 0
 }, 
 {
  "doctype": "DocField", 
  "fieldname": "fiscal_year", 
  "fieldtype": "Select", 
  "in_filter": 1, 
  "label": "Fiscal Year", 
  "no_copy": 0, 
  "oldfieldname": "fiscal_year", 
  "oldfieldtype": "Select", 
  "options": "link:Fiscal Year", 
  "print_hide": 1, 
  "read_only": 0, 
  "reqd": 1, 
  "search_index": 0
 }, 
 {
  "doctype": "DocField", 
  "fieldname": "remarks", 
  "fieldtype": "Small Text", 
  "label": "Remarks", 
  "no_copy": 1, 
  "oldfieldname": "remarks", 
  "oldfieldtype": "Text", 
  "print_hide": 1, 
  "read_only": 0, 
  "reqd": 0
 }, 
 {
  "doctype": "DocField", 
  "fieldname": "sales_team_section_break", 
  "fieldtype": "Section Break", 
  "label": "Sales Team", 
  "oldfieldtype": "Section Break", 
  "options": "icon-group", 
  "print_hide": 1, 
  "read_only": 0
 }, 
 {
  "doctype": "DocField", 
  "fieldname": "column_break9", 
  "fieldtype": "Column Break", 
  "oldfieldtype": "Column Break", 
  "print_hide": 1, 
  "read_only": 0, 
  "width": "50%"
 }, 
 {
  "doctype": "DocField", 
  "fieldname": "sales_partner", 
  "fieldtype": "Link", 
  "in_filter": 1, 
  "label": "Sales Partner", 
  "oldfieldname": "sales_partner", 
  "oldfieldtype": "Link", 
  "options": "Sales Partner", 
  "print_hide": 1, 
  "read_only": 0
 }, 
 {
  "doctype": "DocField", 
  "fieldname": "column_break10", 
  "fieldtype": "Column Break", 
  "oldfieldtype": "Column Break", 
  "print_hide": 1, 
  "read_only": 0, 
  "width": "50%"
 }, 
 {
  "doctype": "DocField", 
  "fieldname": "commission_rate", 
  "fieldtype": "Float", 
  "label": "Commission Rate (%)", 
  "oldfieldname": "commission_rate", 
  "oldfieldtype": "Currency", 
  "print_hide": 1, 
  "read_only": 0
 }, 
 {
  "doctype": "DocField", 
  "fieldname": "total_commission", 
  "fieldtype": "Currency", 
  "label": "Total Commission", 
  "oldfieldname": "total_commission", 
  "oldfieldtype": "Currency", 
  "options": "Company:company:default_currency", 
  "print_hide": 1, 
  "read_only": 0
 }, 
 {
  "doctype": "DocField", 
  "fieldname": "section_break2", 
  "fieldtype": "Section Break", 
  "print_hide": 1, 
  "read_only": 0
 }, 
 {
  "doctype": "DocField", 
  "fieldname": "sales_team", 
  "fieldtype": "Table", 
  "label": "Sales Team1", 
  "oldfieldname": "sales_team", 
  "oldfieldtype": "Table", 
  "options": "Sales Team", 
  "print_hide": 1, 
  "read_only": 0
 }, 
 {
  "depends_on": "eval:doc.docstatus<2", 
  "doctype": "DocField", 
  "fieldname": "recurring_invoice", 
  "fieldtype": "Section Break", 
  "label": "Recurring Invoice", 
  "options": "icon-time", 
  "print_hide": 1, 
  "read_only": 0
 }, 
 {
  "doctype": "DocField", 
  "fieldname": "column_break11", 
  "fieldtype": "Column Break", 
  "print_hide": 1, 
  "read_only": 0, 
  "width": "50%"
 }, 
 {
  "allow_on_submit": 1, 
  "depends_on": "eval:doc.docstatus<2", 
  "description": "Check if recurring invoice, uncheck to stop recurring or put proper End Date", 
  "doctype": "DocField", 
  "fieldname": "convert_into_recurring_invoice", 
  "fieldtype": "Check", 
  "label": "Convert into Recurring Invoice", 
  "no_copy": 1, 
  "print_hide": 1, 
  "read_only": 0
 }, 
 {
  "allow_on_submit": 1, 
  "depends_on": "eval:doc.convert_into_recurring_invoice==1", 
  "description": "Select the period when the invoice will be generated automatically", 
  "doctype": "DocField", 
  "fieldname": "recurring_type", 
  "fieldtype": "Select", 
  "label": "Recurring Type", 
  "no_copy": 1, 
  "options": "Monthly\nQuarterly\nHalf-yearly\nYearly", 
  "print_hide": 1, 
  "read_only": 0
 }, 
 {
  "allow_on_submit": 1, 
  "depends_on": "eval:doc.convert_into_recurring_invoice==1", 
  "description": "The day of the month on which auto invoice will be generated e.g. 05, 28 etc ", 
  "doctype": "DocField", 
  "fieldname": "repeat_on_day_of_month", 
  "fieldtype": "Int", 
  "label": "Repeat on Day of Month", 
  "no_copy": 1, 
  "print_hide": 1, 
  "read_only": 0
 }, 
 {
  "allow_on_submit": 1, 
  "depends_on": "eval:doc.convert_into_recurring_invoice==1", 
  "description": "Start date of current invoice's period", 
  "doctype": "DocField", 
  "fieldname": "invoice_period_from_date", 
  "fieldtype": "Date", 
  "label": "Invoice Period From Date", 
  "no_copy": 1, 
  "print_hide": 1, 
  "read_only": 0
 }, 
 {
  "allow_on_submit": 1, 
  "depends_on": "eval:doc.convert_into_recurring_invoice==1", 
  "description": "End date of current invoice's period", 
  "doctype": "DocField", 
  "fieldname": "invoice_period_to_date", 
  "fieldtype": "Date", 
  "label": "Invoice Period To Date", 
  "no_copy": 1, 
  "print_hide": 1, 
  "read_only": 0
 }, 
 {
  "doctype": "DocField", 
  "fieldname": "column_break12", 
  "fieldtype": "Column Break", 
  "no_copy": 0, 
  "print_hide": 1, 
  "read_only": 0, 
  "width": "50%"
 }, 
 {
  "allow_on_submit": 1, 
  "depends_on": "eval:doc.convert_into_recurring_invoice==1", 
  "description": "Enter email id separated by commas, invoice will be mailed automatically on particular date", 
  "doctype": "DocField", 
  "fieldname": "notification_email_address", 
  "fieldtype": "Small Text", 
  "label": "Notification Email Address", 
  "no_copy": 1, 
  "print_hide": 1, 
  "read_only": 0
 }, 
 {
  "depends_on": "eval:doc.convert_into_recurring_invoice==1", 
  "description": "The unique id for tracking all recurring invoices.\u00a0It is generated on submit.", 
  "doctype": "DocField", 
  "fieldname": "recurring_id", 
  "fieldtype": "Data", 
  "label": "Recurring Id", 
  "no_copy": 1, 
  "print_hide": 1, 
  "read_only": 1
 }, 
 {
  "depends_on": "eval:doc.convert_into_recurring_invoice==1", 
  "description": "The date on which next invoice will be generated. It is generated on submit.\n", 
  "doctype": "DocField", 
  "fieldname": "next_date", 
  "fieldtype": "Date", 
  "label": "Next Date", 
  "no_copy": 1, 
  "print_hide": 1, 
  "read_only": 1
 }, 
 {
  "allow_on_submit": 1, 
  "depends_on": "eval:doc.convert_into_recurring_invoice==1", 
  "description": "The date on which recurring invoice will be stop", 
  "doctype": "DocField", 
  "fieldname": "end_date", 
  "fieldtype": "Date", 
  "label": "End Date", 
  "no_copy": 1, 
  "print_hide": 1, 
  "read_only": 0
 }, 
 {
  "doctype": "DocField", 
  "fieldname": "against_income_account", 
  "fieldtype": "Small Text", 
  "hidden": 1, 
  "label": "Against Income Account", 
  "no_copy": 1, 
  "oldfieldname": "against_income_account", 
  "oldfieldtype": "Small Text", 
  "print_hide": 1, 
  "read_only": 0, 
  "report_hide": 1
 }, 
 {
  "amend": 1, 
  "cancel": 1, 
  "create": 1, 
  "doctype": "DocPerm", 
  "role": "Accounts Manager", 
  "submit": 1, 
  "write": 1
 }, 
 {
  "amend": 1, 
  "cancel": 0, 
  "create": 1, 
  "doctype": "DocPerm", 
  "role": "Accounts User", 
  "submit": 1, 
  "write": 1
 }, 
 {
  "doctype": "DocPerm", 
  "match": "customer", 
  "role": "Customer"
 }
]<|MERGE_RESOLUTION|>--- conflicted
+++ resolved
@@ -2,11 +2,7 @@
  {
   "creation": "2013-05-24 19:29:05", 
   "docstatus": 0, 
-<<<<<<< HEAD
-  "modified": "2013-08-31 10:11:41", 
-=======
   "modified": "2013-08-31 10:19:01", 
->>>>>>> e499a48f
   "modified_by": "Administrator", 
   "owner": "Administrator"
  }, 
