[
 {
  "creation": "2013-01-30 12:49:46", 
  "docstatus": 0, 
<<<<<<< HEAD
  "modified": "2013-09-24 11:22:18", 
=======
  "modified": "2013-09-16 12:21:10", 
>>>>>>> 2b9cfcbe
  "modified_by": "Administrator", 
  "owner": "Administrator"
 }, 
 {
  "allow_copy": 1, 
  "allow_rename": 1, 
  "description": "Heads (or groups) against which Accounting Entries are made and balances are maintained.", 
  "doctype": "DocType", 
  "document_type": "Master", 
  "icon": "icon-money", 
  "in_create": 1, 
  "module": "Accounts", 
  "name": "__common__", 
  "search_fields": "debit_or_credit, group_or_ledger"
 }, 
 {
  "doctype": "DocField", 
  "name": "__common__", 
  "parent": "Account", 
  "parentfield": "fields", 
  "parenttype": "DocType", 
  "permlevel": 0
 }, 
 {
  "amend": 0, 
  "doctype": "DocPerm", 
  "name": "__common__", 
  "parent": "Account", 
  "parentfield": "permissions", 
  "parenttype": "DocType", 
  "read": 1, 
  "report": 1, 
  "submit": 0
 }, 
 {
  "doctype": "DocType", 
  "name": "Account"
 }, 
 {
  "doctype": "DocField", 
  "fieldname": "properties", 
  "fieldtype": "Section Break", 
  "label": "Account Details", 
  "oldfieldtype": "Section Break"
 }, 
 {
  "doctype": "DocField", 
  "fieldname": "column_break0", 
  "fieldtype": "Column Break", 
  "width": "50%"
 }, 
 {
  "doctype": "DocField", 
  "fieldname": "account_name", 
  "fieldtype": "Data", 
  "in_filter": 1, 
  "label": "Account Name", 
  "no_copy": 1, 
  "oldfieldname": "account_name", 
  "oldfieldtype": "Data", 
  "read_only": 1, 
  "reqd": 1, 
  "search_index": 1
 }, 
 {
  "doctype": "DocField", 
  "fieldname": "level", 
  "fieldtype": "Int", 
  "hidden": 1, 
  "label": "Level", 
  "oldfieldname": "level", 
  "oldfieldtype": "Int", 
  "print_hide": 1, 
  "read_only": 1
 }, 
 {
  "default": "Ledger", 
  "doctype": "DocField", 
  "fieldname": "group_or_ledger", 
  "fieldtype": "Select", 
  "in_filter": 1, 
  "label": "Group or Ledger", 
  "oldfieldname": "group_or_ledger", 
  "oldfieldtype": "Select", 
  "options": "\nLedger\nGroup", 
  "read_only": 1, 
  "reqd": 1, 
  "search_index": 1
 }, 
 {
  "doctype": "DocField", 
  "fieldname": "debit_or_credit", 
  "fieldtype": "Data", 
  "in_filter": 1, 
  "label": "Debit or Credit", 
  "oldfieldname": "debit_or_credit", 
  "oldfieldtype": "Data", 
  "read_only": 1, 
  "search_index": 1
 }, 
 {
  "doctype": "DocField", 
  "fieldname": "is_pl_account", 
  "fieldtype": "Select", 
  "in_filter": 1, 
  "label": "Is PL Account", 
  "oldfieldname": "is_pl_account", 
  "oldfieldtype": "Select", 
  "options": "Yes\nNo", 
  "read_only": 1, 
  "search_index": 1
 }, 
 {
  "doctype": "DocField", 
  "fieldname": "company", 
  "fieldtype": "Link", 
  "in_filter": 1, 
  "label": "Company", 
  "oldfieldname": "company", 
  "oldfieldtype": "Link", 
  "options": "Company", 
  "read_only": 1, 
  "reqd": 1, 
  "search_index": 1
 }, 
 {
  "doctype": "DocField", 
  "fieldname": "column_break1", 
  "fieldtype": "Column Break", 
  "width": "50%"
 }, 
 {
  "doctype": "DocField", 
  "fieldname": "parent_account", 
  "fieldtype": "Link", 
  "label": "Parent Account", 
  "oldfieldname": "parent_account", 
  "oldfieldtype": "Link", 
  "options": "Account", 
  "search_index": 1
 }, 
 {
  "description": "Setting Account Type helps in selecting this Account in transactions.", 
  "doctype": "DocField", 
  "fieldname": "account_type", 
  "fieldtype": "Select", 
  "in_filter": 1, 
  "label": "Account Type", 
  "oldfieldname": "account_type", 
  "oldfieldtype": "Select", 
<<<<<<< HEAD
  "options": "\nFixed Asset Account\nBank or Cash\nExpense Account\nTax\nIncome Account\nChargeable", 
=======
  "options": "\nFixed Asset Account\nBank or Cash\nExpense Account\nTax\nIncome Account\nChargeable\nWarehouse", 
  "permlevel": 0, 
>>>>>>> 2b9cfcbe
  "search_index": 0
 }, 
 {
  "description": "Rate at which this tax is applied", 
  "doctype": "DocField", 
  "fieldname": "tax_rate", 
  "fieldtype": "Float", 
  "hidden": 0, 
  "label": "Rate", 
  "oldfieldname": "tax_rate", 
  "oldfieldtype": "Currency", 
  "reqd": 0
 }, 
 {
  "description": "If the account is frozen, entries are allowed to restricted users.", 
  "doctype": "DocField", 
  "fieldname": "freeze_account", 
  "fieldtype": "Select", 
  "label": "Frozen", 
  "oldfieldname": "freeze_account", 
  "oldfieldtype": "Select", 
  "options": "No\nYes"
 }, 
 {
  "doctype": "DocField", 
  "fieldname": "credit_days", 
  "fieldtype": "Int", 
  "hidden": 1, 
  "label": "Credit Days", 
  "oldfieldname": "credit_days", 
  "oldfieldtype": "Int", 
  "print_hide": 1
 }, 
 {
  "doctype": "DocField", 
  "fieldname": "credit_limit", 
  "fieldtype": "Currency", 
  "hidden": 1, 
  "label": "Credit Limit", 
  "oldfieldname": "credit_limit", 
  "oldfieldtype": "Currency", 
  "options": "Company:company:default_currency", 
  "print_hide": 1
 }, 
 {
  "description": "If this Account represents a Customer, Supplier or Employee, set it here.", 
  "doctype": "DocField", 
  "fieldname": "master_type", 
  "fieldtype": "Select", 
  "label": "Master Type", 
  "oldfieldname": "master_type", 
  "oldfieldtype": "Select", 
  "options": "\nSupplier\nCustomer\nEmployee"
 }, 
 {
  "doctype": "DocField", 
  "fieldname": "master_name", 
  "fieldtype": "Link", 
  "label": "Master Name", 
  "oldfieldname": "master_name", 
  "oldfieldtype": "Link", 
  "options": "[Select]"
 }, 
 {
  "default": "1", 
  "depends_on": "eval:doc.group_or_ledger==\"Ledger\"", 
  "doctype": "DocField", 
  "fieldname": "allow_negative_balance", 
  "fieldtype": "Check", 
  "label": "Allow Negative Balance"
 }, 
 {
  "doctype": "DocField", 
  "fieldname": "lft", 
  "fieldtype": "Int", 
  "hidden": 1, 
  "label": "Lft", 
  "print_hide": 1, 
  "read_only": 1
 }, 
 {
  "doctype": "DocField", 
  "fieldname": "rgt", 
  "fieldtype": "Int", 
  "hidden": 1, 
  "label": "Rgt", 
  "print_hide": 1, 
  "read_only": 1
 }, 
 {
  "doctype": "DocField", 
  "fieldname": "old_parent", 
  "fieldtype": "Data", 
  "hidden": 1, 
  "label": "Old Parent", 
  "print_hide": 1, 
  "read_only": 1
 }, 
 {
  "cancel": 1, 
  "create": 1, 
  "doctype": "DocPerm", 
  "permlevel": 0, 
  "role": "Accounts User", 
  "write": 1
 }, 
 {
  "cancel": 0, 
  "create": 0, 
  "doctype": "DocPerm", 
  "permlevel": 0, 
  "role": "Auditor", 
  "write": 0
 }, 
 {
  "cancel": 0, 
  "create": 0, 
  "doctype": "DocPerm", 
  "permlevel": 0, 
  "role": "Sales User", 
  "write": 0
 }, 
 {
  "cancel": 0, 
  "create": 0, 
  "doctype": "DocPerm", 
  "permlevel": 0, 
  "role": "Purchase User", 
  "write": 0
 }, 
 {
  "cancel": 0, 
  "create": 0, 
  "doctype": "DocPerm", 
  "permlevel": 2, 
  "role": "Auditor", 
  "write": 0
 }, 
 {
  "cancel": 1, 
  "create": 1, 
  "doctype": "DocPerm", 
  "permlevel": 0, 
  "role": "Accounts Manager", 
  "write": 1
 }, 
 {
  "cancel": 0, 
  "create": 0, 
  "doctype": "DocPerm", 
  "permlevel": 2, 
  "role": "Accounts Manager", 
  "write": 1
 }, 
 {
  "cancel": 0, 
  "create": 0, 
  "doctype": "DocPerm", 
  "permlevel": 2, 
  "role": "Accounts User", 
  "write": 0
 }
]<|MERGE_RESOLUTION|>--- conflicted
+++ resolved
@@ -2,11 +2,7 @@
  {
   "creation": "2013-01-30 12:49:46", 
   "docstatus": 0, 
-<<<<<<< HEAD
   "modified": "2013-09-24 11:22:18", 
-=======
-  "modified": "2013-09-16 12:21:10", 
->>>>>>> 2b9cfcbe
   "modified_by": "Administrator", 
   "owner": "Administrator"
  }, 
@@ -157,12 +153,8 @@
   "label": "Account Type", 
   "oldfieldname": "account_type", 
   "oldfieldtype": "Select", 
-<<<<<<< HEAD
-  "options": "\nFixed Asset Account\nBank or Cash\nExpense Account\nTax\nIncome Account\nChargeable", 
-=======
   "options": "\nFixed Asset Account\nBank or Cash\nExpense Account\nTax\nIncome Account\nChargeable\nWarehouse", 
   "permlevel": 0, 
->>>>>>> 2b9cfcbe
   "search_index": 0
  }, 
  {
