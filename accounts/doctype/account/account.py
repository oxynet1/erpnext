--- conflicted
+++ resolved
@@ -204,14 +204,10 @@
 		
 def get_parent_account(doctype, txt, searchfield, start, page_len, filters):
 	return webnotes.conn.sql("""select name from tabAccount 
-<<<<<<< HEAD
 		where group_or_ledger = 'Group' and docstatus != 2 and company = %s
 		and %s like %s order by name limit %s, %s""" % 
 		("%s", searchfield, "%s", "%s", "%s"), 
 		(filters["company"], "%%%s%%" % txt, start, page_len), as_list=1)
-=======
-		where group_or_ledger = 'Group' and docstatus != 2 and company = '%s' 
-		and name like '%%%s%%'""" % (args["company"], txt))
 
 def make_test_records(verbose):
 	from webnotes.test_runner import load_module_and_make_records, make_test_objects
@@ -239,5 +235,4 @@
 			"parent_account": parent_account,
 			"company": "_Test Company",
 			"group_or_ledger": group_or_ledger
-		}] for account_name, parent_account, group_or_ledger in accounts])
->>>>>>> df35645e
+		}] for account_name, parent_account, group_or_ledger in accounts])