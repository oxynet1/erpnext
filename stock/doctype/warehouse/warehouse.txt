--- conflicted
+++ resolved
@@ -2,11 +2,7 @@
  {
   "creation": "2013-03-07 18:50:32", 
   "docstatus": 0, 
-<<<<<<< HEAD
-  "modified": "2013-10-28 16:42:07", 
-=======
   "modified": "2013-11-19 12:12:33", 
->>>>>>> e5a1a84d
   "modified_by": "Administrator", 
   "owner": "Administrator"
  }, 
@@ -78,24 +74,16 @@
   "doctype": "DocField", 
   "fieldname": "create_account_under", 
   "fieldtype": "Link", 
-<<<<<<< HEAD
   "label": "Parent Account", 
   "options": "Account", 
   "permlevel": 0
-=======
-  "label": "Create Account Under", 
-  "options": "Account"
->>>>>>> e5a1a84d
  }, 
  {
   "doctype": "DocField", 
   "fieldname": "column_break_4", 
   "fieldtype": "Section Break", 
-<<<<<<< HEAD
   "label": "Allow For Users", 
   "permlevel": 0, 
-=======
->>>>>>> e5a1a84d
   "read_only": 0
  }, 
  {
