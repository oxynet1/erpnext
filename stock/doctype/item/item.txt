--- conflicted
+++ resolved
@@ -2,11 +2,7 @@
  {
   "creation": "2013-04-25 10:56:55", 
   "docstatus": 0, 
-<<<<<<< HEAD
-  "modified": "2013-04-23 11:44:50", 
-=======
-  "modified": "2013-05-02 15:10:53", 
->>>>>>> dc992824
+  "modified": "2013-05-02 15:10:00", 
   "modified_by": "Administrator", 
   "owner": "Administrator"
  }, 
@@ -888,40 +884,22 @@
   "read_only": 0
  }, 
  {
-  "cancel": 0, 
-  "create": 0, 
-  "doctype": "DocPerm", 
-  "permlevel": 1, 
-  "report": 0, 
-  "role": "Material Manager", 
-  "write": 0
- }, 
- {
-  "cancel": 0, 
-  "create": 0, 
+  "cancel": 1, 
+  "create": 1, 
   "doctype": "DocPerm", 
   "permlevel": 0, 
   "report": 1, 
   "role": "Material Manager", 
-  "write": 0
+  "write": 1
  }, 
  {
   "cancel": 0, 
-  "create": 0, 
-  "doctype": "DocPerm", 
-  "permlevel": 1, 
-  "report": 0, 
-  "role": "Material User", 
-  "write": 0
- }, 
- {
-  "cancel": 0, 
-  "create": 0, 
+  "create": 1, 
   "doctype": "DocPerm", 
   "permlevel": 0, 
   "report": 1, 
   "role": "Material User", 
-  "write": 0
+  "write": 1
  }, 
  {
   "cancel": 1, 
@@ -930,46 +908,6 @@
   "permlevel": 0, 
   "report": 1, 
   "role": "Material Master Manager", 
-  "write": 1,
-  "report": 1
- }, 
- {
-  "cancel": 0, 
-  "create": 0, 
-  "doctype": "DocPerm", 
-<<<<<<< HEAD
-  "role": "Material Manager", 
-  "write": 0,
-  "report": 1
-=======
-  "permlevel": 1, 
-  "report": 0, 
-  "role": "Material Master Manager", 
-  "write": 0
->>>>>>> dc992824
- }, 
- {
-  "cancel": 1, 
-  "create": 1, 
-  "doctype": "DocPerm", 
-  "permlevel": 0, 
-  "report": 1, 
-  "role": "System Manager", 
   "write": 1
- }, 
- {
-  "cancel": 0, 
-  "create": 0, 
-  "doctype": "DocPerm", 
-<<<<<<< HEAD
-  "role": "Material User", 
-  "write": 0,
-  "report": 1
-=======
-  "permlevel": 1, 
-  "report": 0, 
-  "role": "System Manager", 
-  "write": 0
->>>>>>> dc992824
  }
 ]