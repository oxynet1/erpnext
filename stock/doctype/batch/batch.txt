--- conflicted
+++ resolved
@@ -1,10 +1,6 @@
 [
  {
-<<<<<<< HEAD
-  "creation": "2013-03-01 19:09:43", 
-=======
   "creation": "2013-03-05 14:50:38", 
->>>>>>> 99181fa7
   "docstatus": 0, 
   "modified": "2013-05-01 15:49:47", 
   "modified_by": "Administrator", 
@@ -28,14 +24,19 @@
   "permlevel": 0
  }, 
  {
+  "cancel": 1, 
+  "create": 1, 
   "doctype": "DocPerm", 
   "name": "__common__", 
   "parent": "Batch", 
   "parentfield": "permissions", 
   "parenttype": "DocType", 
+  "permlevel": 0, 
   "read": 1, 
+  "report": 1, 
   "role": "Material Master Manager", 
-  "submit": 0
+  "submit": 0, 
+  "write": 1
  }, 
  {
   "doctype": "DocType", 
@@ -98,32 +99,6 @@
   "oldfieldtype": "Date"
  }, 
  {
-<<<<<<< HEAD
-  "doctype": "DocField", 
-  "fieldname": "trash_reason", 
-  "fieldtype": "Small Text", 
-  "label": "Trash Reason", 
-  "oldfieldname": "trash_reason", 
-  "oldfieldtype": "Small Text", 
-  "read_only": 1
- }, 
- {
-  "cancel": 1, 
-  "create": 1, 
-  "doctype": "DocPerm", 
-  "permlevel": 0, 
-  "report": 1, 
-  "write": 1
- }, 
- {
-  "amend": 0, 
-  "cancel": 0, 
-  "create": 0, 
-  "doctype": "DocPerm", 
-  "match": "", 
-  "permlevel": 1
-=======
   "doctype": "DocPerm"
->>>>>>> 99181fa7
  }
 ]