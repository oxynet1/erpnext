--- conflicted
+++ resolved
@@ -202,14 +202,8 @@
 	for i, sle in enumerate(stock_ledger_entries):
 		if sle.voucher_type == voucher_type and sle.voucher_no == voucher_no and \
 			sle.voucher_detail_no == item_row:
-<<<<<<< HEAD
-				previous_stock_value = len(relevant_stock_ledger_entries) > i+1 and \
-					flt(relevant_stock_ledger_entries[i+1].stock_value) or 0.0
-=======
 				previous_stock_value = len(stock_ledger_entries) > i+1 and \
 					flt(stock_ledger_entries[i+1].stock_value) or 0.0
-				
->>>>>>> c46d044e
 				buying_amount =  previous_stock_value - flt(sle.stock_value)						
 				
 				return buying_amount
