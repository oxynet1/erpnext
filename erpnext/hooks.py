from __future__ import unicode_literals
from frappe import _

app_name = "erpnext"
app_title = "ERPNext"
app_publisher = "Frappe Technologies Pvt. Ltd."
app_description = """ERP made simple"""
app_icon = "fa fa-th"
app_color = "#e74c3c"
app_email = "info@erpnext.com"
app_license = "GNU General Public License (v3)"
source_link = "https://github.com/frappe/erpnext"

develop_version = '10.x.x-develop'

error_report_email = "support@erpnext.com"

app_include_js = "assets/js/erpnext.min.js"
app_include_css = "assets/css/erpnext.css"
web_include_js = "assets/js/erpnext-web.min.js"
web_include_css = "assets/erpnext/css/website.css"

doctype_js = {
	"Communication": "public/js/communication.js",
}

# setup wizard
setup_wizard_requires = "assets/erpnext/js/setup_wizard.js"
setup_wizard_stages = "erpnext.setup.setup_wizard.setup_wizard.get_setup_stages"
setup_wizard_test = "erpnext.setup.setup_wizard.test_setup_wizard.run_setup_wizard_test"

before_install = "erpnext.setup.install.check_setup_wizard_not_completed"
after_install = "erpnext.setup.install.after_install"

boot_session = "erpnext.startup.boot.boot_session"
notification_config = "erpnext.startup.notifications.get_notification_config"
get_help_messages = "erpnext.utilities.activation.get_help_messages"
get_user_progress_slides = "erpnext.utilities.user_progress.get_user_progress_slides"
update_and_get_user_progress = "erpnext.utilities.user_progress_utils.update_default_domain_actions_and_get_state"

on_session_creation = "erpnext.shopping_cart.utils.set_cart_count"
on_logout = "erpnext.shopping_cart.utils.clear_cart_count"

treeviews = ['Account', 'Cost Center', 'Warehouse', 'Item Group', 'Customer Group', 'Sales Person', 'Territory', 'Assessment Group']

# website
update_website_context = "erpnext.shopping_cart.utils.update_website_context"
my_account_context = "erpnext.shopping_cart.utils.update_my_account_context"

email_append_to = ["Job Applicant", "Lead", "Opportunity", "Issue"]

calendars = ["Task", "Production Order", "Leave Application", "Sales Order", "Holiday List", "Course Schedule"]



domains = {
	'Agriculture': 'erpnext.domains.agriculture',
	'Distribution': 'erpnext.domains.distribution',
	'Education': 'erpnext.domains.education',
	'Healthcare': 'erpnext.domains.healthcare',
	'Hospitality': 'erpnext.domains.hospitality',
	'Manufacturing': 'erpnext.domains.manufacturing',
	'Non Profit': 'erpnext.domains.non_profit',
	'Retail': 'erpnext.domains.retail',
	'Services': 'erpnext.domains.services',
}

website_generators = ["Item Group", "Item", "BOM", "Sales Partner",
	"Job Opening", "Student Admission"]

website_context = {
	"favicon": 	"/assets/erpnext/images/favicon.png",
	"splash_image": "/assets/erpnext/images/erp-icon.svg"
}

website_route_rules = [
	{"from_route": "/orders", "to_route": "Sales Order"},
	{"from_route": "/orders/<path:name>", "to_route": "order",
		"defaults": {
			"doctype": "Sales Order",
			"parents": [{"label": _("Orders"), "route": "orders"}]
		}
	},
	{"from_route": "/invoices", "to_route": "Sales Invoice"},
	{"from_route": "/invoices/<path:name>", "to_route": "order",
		"defaults": {
			"doctype": "Sales Invoice",
			"parents": [{"label": _("Invoices"), "route": "invoices"}]
		}
	},
	{"from_route": "/supplier-quotations", "to_route": "Supplier Quotation"},
	{"from_route": "/supplier-quotations/<path:name>", "to_route": "order",
		"defaults": {
			"doctype": "Supplier Quotation",
			"parents": [{"label": _("Supplier Quotation"), "route": "supplier-quotations"}]
		}
	},
	{"from_route": "/quotations", "to_route": "Quotation"},
	{"from_route": "/quotations/<path:name>", "to_route": "order",
		"defaults": {
			"doctype": "Quotation",
			"parents": [{"label": _("Quotations"), "route": "quotations"}]
		}
	},
	{"from_route": "/shipments", "to_route": "Delivery Note"},
	{"from_route": "/shipments/<path:name>", "to_route": "order",
		"defaults": {
			"doctype": "Delivery Note",
			"parents": [{"label": _("Shipments"), "route": "shipments"}]
		}
	},
	{"from_route": "/rfq", "to_route": "Request for Quotation"},
	{"from_route": "/rfq/<path:name>", "to_route": "rfq",
		"defaults": {
			"doctype": "Request for Quotation",
			"parents": [{"label": _("Request for Quotation"), "route": "rfq"}]
		}
	},
	{"from_route": "/addresses", "to_route": "Address"},
	{"from_route": "/addresses/<path:name>", "to_route": "addresses",
		"defaults": {
			"doctype": "Address",
			"parents": [{"label": _("Addresses"), "route": "addresses"}]
		}
	},
	{"from_route": "/jobs", "to_route": "Job Opening"},
	{"from_route": "/admissions", "to_route": "Student Admission"},
	{"from_route": "/boms", "to_route": "BOM"},
	{"from_route": "/timesheets", "to_route": "Timesheet"},
	{"from_route": "/grant-application", "to_route": "Grant Application"},
	{"from_route": "/chapters", "to_route": "Chapter"},
]

standard_portal_menu_items = [
	{"title": _("Projects"), "route": "/project", "reference_doctype": "Project"},
	{"title": _("Request for Quotations"), "route": "/rfq", "reference_doctype": "Request for Quotation", "role": "Supplier"},
	{"title": _("Supplier Quotation"), "route": "/supplier-quotations", "reference_doctype": "Supplier Quotation", "role": "Supplier"},
	{"title": _("Quotations"), "route": "/quotations", "reference_doctype": "Quotation", "role":"Customer"},
	{"title": _("Orders"), "route": "/orders", "reference_doctype": "Sales Order", "role":"Customer"},
	{"title": _("Invoices"), "route": "/invoices", "reference_doctype": "Sales Invoice", "role":"Customer"},
	{"title": _("Shipments"), "route": "/shipments", "reference_doctype": "Delivery Note", "role":"Customer"},
	{"title": _("Issues"), "route": "/issues", "reference_doctype": "Issue", "role":"Customer"},
	{"title": _("Addresses"), "route": "/addresses", "reference_doctype": "Address"},
	{"title": _("Timesheets"), "route": "/timesheets", "reference_doctype": "Timesheet", "role":"Customer"},
	{"title": _("Timesheets"), "route": "/timesheets", "reference_doctype": "Timesheet", "role":"Customer"},
	{"title": _("Lab Test"), "route": "/lab-test", "reference_doctype": "Lab Test", "role":"Patient"},
	{"title": _("Prescription"), "route": "/prescription", "reference_doctype": "Consultation", "role":"Patient"},
	{"title": _("Patient Appointment"), "route": "/patient-appointments", "reference_doctype": "Patient Appointment", "role":"Patient"},
	{"title": _("Fees"), "route": "/fees", "reference_doctype": "Fees", "role":"Student"},
	{"title": _("Newsletter"), "route": "/newsletters", "reference_doctype": "Newsletter"},
	{"title": _("Admission"), "route": "/admissions", "reference_doctype": "Student Admission"},
	{"title": _("Grant Application"), "route": "/grant-application", "reference_doctype": "Grant Application", "role": "Non Profit Portal User"},
	{"title": _("Chapter"), "route": "/chapters", "reference_doctype": "Chapter"}
]

default_roles = [
	{'role': 'Customer', 'doctype':'Contact', 'email_field': 'email_id'},
	{'role': 'Supplier', 'doctype':'Contact', 'email_field': 'email_id'},
	{'role': 'Student', 'doctype':'Student', 'email_field': 'student_email_id'},
]

has_website_permission = {
	"Sales Order": "erpnext.controllers.website_list_for_contact.has_website_permission",
	"Quotation": "erpnext.controllers.website_list_for_contact.has_website_permission",
	"Sales Invoice": "erpnext.controllers.website_list_for_contact.has_website_permission",
	"Supplier Quotation": "erpnext.controllers.website_list_for_contact.has_website_permission",
	"Delivery Note": "erpnext.controllers.website_list_for_contact.has_website_permission",
	"Issue": "erpnext.support.doctype.issue.issue.has_website_permission",
	"Timesheet": "erpnext.controllers.website_list_for_contact.has_website_permission",
	"Lab Test": "erpnext.healthcare.web_form.lab_test.lab_test.has_website_permission",
	"Consultation": "erpnext.healthcare.web_form.prescription.prescription.has_website_permission",
	"Patient Appointment": "erpnext.healthcare.web_form.patient_appointments.patient_appointments.has_website_permission"
}

dump_report_map = "erpnext.startup.report_data_map.data_map"

before_tests = "erpnext.setup.utils.before_tests"

standard_queries = {
	"Customer": "erpnext.selling.doctype.customer.customer.get_customer_list"
}

doc_events = {
	"Stock Entry": {
		"on_submit": "erpnext.stock.doctype.material_request.material_request.update_completed_and_requested_qty",
		"on_cancel": "erpnext.stock.doctype.material_request.material_request.update_completed_and_requested_qty"
	},
	"User": {
		"after_insert": "frappe.contacts.doctype.contact.contact.update_contact",
		"validate": "erpnext.hr.doctype.employee.employee.validate_employee_role",
		"on_update": ["erpnext.hr.doctype.employee.employee.update_user_permissions",
			"erpnext.portal.utils.set_default_role"]
	},
	("Sales Taxes and Charges Template", 'Price List'): {
		"on_update": "erpnext.shopping_cart.doctype.shopping_cart_settings.shopping_cart_settings.validate_cart_settings"
	},

	"Website Settings": {
		"validate": "erpnext.portal.doctype.products_settings.products_settings.home_page_is_products"
	},
	"Sales Invoice": {
		'validate': 'erpnext.regional.india.utils.set_place_of_supply',
		"on_submit": "erpnext.regional.france.utils.create_transaction_log",
		"on_trash": "erpnext.regional.france.utils.check_deletion_permission"
	},
	"Payment Entry": {
		"on_submit": ["erpnext.regional.france.utils.create_transaction_log", "erpnext.accounts.doctype.payment_request.payment_request.make_status_as_paid"],
		"on_trash": "erpnext.regional.france.utils.check_deletion_permission"
	},
	'Address': {
		'validate': 'erpnext.regional.india.utils.validate_gstin_for_india'
	},
<<<<<<< HEAD
	'Purchase Invoice': {
=======
	('Sales Invoice', 'Purchase Invoice'): {
>>>>>>> 15bd3167
		'validate': 'erpnext.regional.india.utils.set_place_of_supply'
	}
}

scheduler_events = {
	"hourly": [
		"erpnext.accounts.doctype.subscription.subscription.make_subscription_entry",
		'erpnext.hr.doctype.daily_work_summary_group.daily_work_summary_group.trigger_emails'
	],
	"daily": [
		"erpnext.stock.reorder_item.reorder_item",
		"erpnext.setup.doctype.email_digest.email_digest.send",
		"erpnext.support.doctype.issue.issue.auto_close_tickets",
		"erpnext.crm.doctype.opportunity.opportunity.auto_close_opportunity",
		"erpnext.controllers.accounts_controller.update_invoice_status",
		"erpnext.accounts.doctype.fiscal_year.fiscal_year.auto_create_fiscal_year",
		"erpnext.hr.doctype.employee.employee.send_birthday_reminders",
		"erpnext.projects.doctype.task.task.set_tasks_as_overdue",
		"erpnext.assets.doctype.asset.depreciation.post_depreciation_entries",
		"erpnext.hr.doctype.daily_work_summary_group.daily_work_summary_group.send_summary",
		"erpnext.stock.doctype.serial_no.serial_no.update_maintenance_status",
		"erpnext.buying.doctype.supplier_scorecard.supplier_scorecard.refresh_scorecards",
		"erpnext.setup.doctype.company.company.cache_companies_monthly_sales_history",
		"erpnext.manufacturing.doctype.bom_update_tool.bom_update_tool.update_latest_price_in_all_boms",
		"erpnext.assets.doctype.asset.asset.update_maintenance_status"
	]
}

email_brand_image = "assets/erpnext/images/erpnext-logo.jpg"

default_mail_footer = """
	<span>
		Sent via
		<a class="text-muted" href="https://erpnext.com?source=via_email_footer" target="_blank">
			ERPNext
		</a>
	</span>
"""

get_translated_dict = {
	("doctype", "Global Defaults"): "frappe.geo.country_info.get_translated_dict"
}

bot_parsers = [
	'erpnext.utilities.bot.FindItemBot',
]

get_site_info = 'erpnext.utilities.get_site_info'

payment_gateway_enabled = "erpnext.accounts.utils.create_payment_gateway_account"

regional_overrides = {
	'France': {
		'erpnext.tests.test_regional.test_method': 'erpnext.regional.france.utils.test_method'
	},
	'India': {
		'erpnext.tests.test_regional.test_method': 'erpnext.regional.india.utils.test_method',
		'erpnext.controllers.taxes_and_totals.get_itemised_tax_breakup_header': 'erpnext.regional.india.utils.get_itemised_tax_breakup_header',
		'erpnext.controllers.taxes_and_totals.get_itemised_tax_breakup_data': 'erpnext.regional.india.utils.get_itemised_tax_breakup_data'
	},
	'United Arab Emirates': {
		'erpnext.controllers.taxes_and_totals.update_itemised_tax_data': 'erpnext.regional.united_arab_emirates.utils.update_itemised_tax_data'
	},
	'Saudi Arabia': {
		'erpnext.controllers.taxes_and_totals.update_itemised_tax_data': 'erpnext.regional.united_arab_emirates.utils.update_itemised_tax_data'
	}
}<|MERGE_RESOLUTION|>--- conflicted
+++ resolved
@@ -210,11 +210,7 @@
 	'Address': {
 		'validate': 'erpnext.regional.india.utils.validate_gstin_for_india'
 	},
-<<<<<<< HEAD
 	'Purchase Invoice': {
-=======
-	('Sales Invoice', 'Purchase Invoice'): {
->>>>>>> 15bd3167
 		'validate': 'erpnext.regional.india.utils.set_place_of_supply'
 	}
 }
