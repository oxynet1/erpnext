// ERPNext - web based ERP (http://erpnext.com)
// Copyright (C) 2012 Web Notes Technologies Pvt Ltd
// 
// This program is free software: you can redistribute it and/or modify
// it under the terms of the GNU General Public License as published by
// the Free Software Foundation, either version 3 of the License, or
// (at your option) any later version.
// 
// This program is distributed in the hope that it will be useful,
// but WITHOUT ANY WARRANTY; without even the implied warranty of
// MERCHANTABILITY or FITNESS FOR A PARTICULAR PURPOSE.  See the
// GNU General Public License for more details.
// 
// You should have received a copy of the GNU General Public License
// along with this program.  If not, see <http://www.gnu.org/licenses/>.

wn.provide('erpnext.navbar');

/*
<li class="dropdown">\
	<a class="dropdown-toggle" href="#" onclick="return false;"></a>\
	<ul class="dropdown-menu" id="toolbar-user">\
	</ul>\
</li>\
*/

erpnext.navbar.Navbar = Class.extend({
	init: function() {
		this.make();
		$('.brand').html(wn.boot.website_settings.brand_html);
		this.make_items();
		$('.dropdown-toggle').dropdown();
	},
	make: function() {
		$('header').append('<div class="navbar navbar-fixed-top">\
			<div class="navbar-inner">\
			<div class="container">\
				<a class="brand">[brand]</a>\
				<ul class="nav">\
				</ul>\
				<img src="lib/images/ui/spinner.gif" id="spinner"/>\
				<ul class="nav pull-right">\
					<li><a href="#!Login Page">Login</a></li>\
				</ul>\
			</div>\
			</div>\
			</div>');
		$('.brand').attr('href', '#!' + (wn.boot.website_settings.home_page || 'Login Page'))
	},
	make_items: function() {
		var items = wn.boot.website_menus;
		
		// parent labels
		for(var i=0;i<items.length;i++) {
			var item = items[i];
			if(!item.parent_label && item.parentfield=='top_bar_items') {
				item.route = item.url || item.custom_page;
				$('header .nav:first').append(repl('<li data-label="%(label)s">\
					<a href="#!%(route)s">%(label)s</a></li>', item))
			}
		}
		
		// child labels
		for(var i=0;i<items.length;i++) {
			var item = items[i];
			if(item.parent_label && item.parentfield=='top_bar_items') {
				// check if parent label has class "dropdown"
				$parent_li = $(repl('header li[data-label="%(parent_label)s"]', item));
				if(!$parent_li.hasClass('dropdown')) {
					$parent_li.addClass('dropdown');
					$parent_li.find('a:first').addClass('dropdown-toggle')
						.attr('data-toggle', 'dropdown')
						.attr('href', '')
						.append('<b class="caret"></b>')
						.click(function() {
							return false;
						});
					$parent_li.append('<ul class="dropdown-menu"></ul>');
				}
				item.route = item.url || item.custom_page;
				$parent_li.find('.dropdown-menu').append(repl('<li data-label="%(label)s">\
					<a href="#!%(route)s">%(label)s</a></li>', item))
			}
		}
	}
});


// footer
erpnext.Footer = Class.extend({
	init: function() {
		$('footer').html(repl('<div class="web-footer">\
			<div class="web-footer-menu"><ul></ul></div>\
			<div class="web-footer-address">%(address)s</div>\
			<div class="web-footer-copyright">&copy; %(copyright)s</div>\
			<div class="web-footer-powered">Powered by \
				<a href="https://erpnext.com">erpnext.com</a></div>\
		</div>', wn.boot.website_settings));
		this.make_items();
	},
	make_items: function() {
		var items = wn.boot.website_menus
		for(var i=0;i<items.length;i++) {
			var item = items[i];
			if(!item.parent_label && item.parentfield=='footer_items') {
				item.route = item.url || item.custom_page;
				$('.web-footer-menu ul').append(repl('<li><a href="#!%(route)s" \
					data-label="%(label)s">%(label)s</a></li>', item))
			}
		}
	}
});

$(document).bind('startup', function() {
<<<<<<< HEAD
//	erpnext.footer = new erpnext.Footer();
=======
	erpnext.footer = new erpnext.Footer();
>>>>>>> c009450e
	erpnext.navbar.navbar = new erpnext.navbar.Navbar();	
})<|MERGE_RESOLUTION|>--- conflicted
+++ resolved
@@ -112,10 +112,6 @@
 });
 
 $(document).bind('startup', function() {
-<<<<<<< HEAD
-//	erpnext.footer = new erpnext.Footer();
-=======
 	erpnext.footer = new erpnext.Footer();
->>>>>>> c009450e
 	erpnext.navbar.navbar = new erpnext.navbar.Navbar();	
 })