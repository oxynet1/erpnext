--- conflicted
+++ resolved
@@ -237,61 +237,37 @@
 		'item_code': filters.get("item_code"),
 		'warehouse': filters.get("warehouse"),
 		'posting_date': filters.get('posting_date'),
-		'txt': "%%%s%%" % txt,
-		'mcond':get_match_cond(doctype),
+		'txt': "%{0}%".format(txt),
 		"start": start,
 		"page_len": page_len
 	}
 
-<<<<<<< HEAD
-	if filters.has_key('warehouse'):
-		return frappe.db.sql("""select batch_no, round(sum(actual_qty),2), stock_uom, expiry_date from `tabStock Ledger Entry` sle
-			    INNER JOIN `tabBatch`
-				on sle.batch_no = `tabBatch`.batch_id 
-				where item_code = '%(item_code)s'
-					and warehouse = '%(warehouse)s'
-					and batch_no like '%(txt)s'
-					and exists(select * from `tabBatch`
-							where name = sle.batch_no
-								and (ifnull(expiry_date, '')='' or expiry_date >= '%(posting_date)s')
-								and docstatus != 2)
-					%(mcond)s
-				group by batch_no having sum(actual_qty) > 0
-				order by expiry_date,batch_no desc
-				limit %(start)s, %(page_len)s """ % {'item_code': filters['item_code'],
-					'warehouse': filters['warehouse'], 'posting_date': filters['posting_date'],
-					'txt': "%%%s%%" % txt, 'mcond':get_match_cond(doctype),
-					'start': start, 'page_len': page_len})
-=======
-	if args.get("warehouse"):
-		batch_nos = frappe.db.sql("""select sle.batch_no
-			from `tabStock Ledger Entry` sle, `tabBatch`
-			where sle.batch_no = `tabBatch`.name
-				and sle.item_code = '%(item_code)s'
-				and sle.warehouse = '%(warehouse)s'
-				and sle.batch_no like '%(txt)s'
-				and (ifnull(`tabBatch`.expiry_date, '2099-12-31') >= %(posting_date)s
-						or `tabBatch`.expiry_date = '')
-				and `tabBatch`.docstatus != 2
-			%(mcond)s
-			group by batch_no having sum(actual_qty) > 0
-			order by batch_no desc
-			limit %(start)s, %(page_len)s """
-			% args)
+	if args.get('warehouse'):
+		batch_nos = frappe.db.sql("""select sle.batch_no, round(sum(sle.actual_qty),2), sle.stock_uom, batch.expiry_date
+				from `tabStock Ledger Entry` sle
+				    INNER JOIN `tabBatch` batch on sle.batch_no = batch.name
+				where
+					sle.item_code = %(item_code)s
+					and sle.warehouse = %(warehouse)s
+					and sle.batch_no like %(txt)s
+					and batch.docstatus < 2
+					and (ifnull(batch.expiry_date, '')='' or batch.expiry_date >= %(posting_date)s)
+					{match_conditions}
+				group by batch_no having sum(sle.actual_qty) > 0
+				order by batch.expiry_date, sle.batch_no desc
+				limit %(start)s, %(page_len)s""".format(match_conditions=get_match_cond(doctype)), args)
 
 	if batch_nos:
 		return batch_nos
->>>>>>> 1b41b50a
-	else:
-		return frappe.db.sql("""select name from `tabBatch`
-			where item = '%(item_code)s'
+	else:
+		return frappe.db.sql("""select name, expiry_date from `tabBatch`
+			where item = %(item_code)s
+			and name like %(txt)s
 			and docstatus < 2
-			and (ifnull(expiry_date, '2099-12-31') >= %(posting_date)s
-				or expiry_date = '' or expiry_date = "0000-00-00")
-			%(mcond)s
-			order by name desc
-			limit %(start)s, %(page_len)s
-		""" % args)
+			and (ifnull(batch.expiry_date, '')='' or batch.expiry_date >= %(posting_date)s)
+			{match_conditions}
+			order by expiry_date, name desc
+			limit %(start)s, %(page_len)s""".format(match_conditions=get_match_cond(doctype)), args)
 
 def get_account_list(doctype, txt, searchfield, start, page_len, filters):
 	filter_list = []
