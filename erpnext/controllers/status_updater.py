--- conflicted
+++ resolved
@@ -43,19 +43,6 @@
 		["Closed", "eval:self.status=='Closed'"],
 		["On Hold", "eval:self.status=='On Hold'"],
 	],
-<<<<<<< HEAD
-=======
-	"Sales Invoice": [
-		["Draft", None],
-		["Submitted", "eval:self.docstatus==1"],
-		["Paid", "eval:self.outstanding_amount==0 and self.docstatus==1"],
-		["Return", "eval:self.is_return==1 and self.docstatus==1"],
-		["Credit Note Issued", "eval:self.outstanding_amount < 0 and self.docstatus==1"],
-		["Unpaid", "eval:self.outstanding_amount > 0 and getdate(self.due_date) >= getdate(nowdate()) and self.docstatus==1"],
-		["Overdue", "eval:self.outstanding_amount > 0 and getdate(self.due_date) < getdate(nowdate()) and self.docstatus==1"],
-		["Cancelled", "eval:self.docstatus==2"],
-	],
->>>>>>> 359a73e1
 	"Purchase Invoice": [
 		["Draft", None],
 		["Submitted", "eval:self.docstatus==1"],
