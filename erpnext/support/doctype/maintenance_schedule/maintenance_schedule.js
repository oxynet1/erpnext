--- conflicted
+++ resolved
@@ -38,24 +38,11 @@
 			});
 		}
 	},
-<<<<<<< HEAD
-=======
-	customer: function() {
-		var me = this;
-		if(this.frm.doc.customer) {
-			return this.frm.call({
-				doc: me.frm.doc,
-				method: "set_customer_defaults",
-			});
-		}
-	},
->>>>>>> 4b978119
 });
 
 $.extend(cur_frm.cscript, new erpnext.support.MaintenanceSchedule({frm: cur_frm}));
 
 cur_frm.cscript.onload = function(doc, dt, dn) {
-<<<<<<< HEAD
   if(!doc.status) set_multiple(dt,dn,{status:'Draft'});
   
   if(doc.__islocal){
@@ -63,26 +50,6 @@
   }   
 }
 
-=======
-	if (!doc.status)
-		set_multiple(dt, dn, { status:'Draft' });
-
-	if (doc.__islocal) {
-		set_multiple(dt, dn, { transaction_date:get_today() });
-		hide_field(['customer_address', 'contact_person', 'customer_name', 'address_display', 
-			'contact_display', 'contact_mobile', 'contact_email', 'territory', 'customer_group']);
-	}
-}
-
-cur_frm.cscript.customer_address = cur_frm.cscript.contact_person = function(doc, dt, dn) {    
-	if (doc.customer) {
-		return get_server_fields('get_customer_address', 
-			JSON.stringify({customer: doc.customer, address: doc.customer_address, 
-			contact: doc.contact_person}), '', doc, dt, dn, 1);
-	}
-}
-
->>>>>>> 4b978119
 cur_frm.fields_dict['customer_address'].get_query = function(doc, cdt, cdn) {
 	return {
 		filters:{ 'customer': doc.customer }
