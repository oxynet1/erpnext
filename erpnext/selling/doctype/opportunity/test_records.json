--- conflicted
+++ resolved
@@ -5,13 +5,9 @@
 		"enquiry_from": "Lead",
 		"enquiry_type": "Sales",
 		"lead": "_T-Lead-00001",
-<<<<<<< HEAD
+		"transaction_date": "2013-12-12",
+		"fiscal_year": "_Test Fiscal Year 2013",
 		"items": [{
-=======
-		"transaction_date": "2013-12-12",
-		"fiscal_year": "_Test Fiscal Year 2013", 
-		"enquiry_details": [{
->>>>>>> da975f5a
 			"item_name": "Test Item",
 			"description": "Some description"
 		}]
