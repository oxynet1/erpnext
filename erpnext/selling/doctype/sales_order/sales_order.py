--- conflicted
+++ resolved
@@ -627,16 +627,6 @@
 
 	data = frappe.db.sql("""
 		select
-<<<<<<< HEAD
-			so.name, so.customer_name, so.status,
-			so.delivery_status, so.billing_status, so_item.delivery_date
-		from
-			`tabSales Order` so, `tabSales Order Item` so_item
-		where so.name = so_item.parent
-			and (ifnull(so_item.delivery_date, '0000-00-00')!= '0000-00-00') \
-			and (so_item.delivery_date between %(start)s and %(end)s)
-			and so.docstatus < 2
-=======
 			`tabSales Order`.name, `tabSales Order`.customer_name, `tabSales Order`.status,
 			`tabSales Order`.delivery_status, `tabSales Order`.billing_status,
 			`tabSales Order Item`.delivery_date
@@ -646,7 +636,6 @@
 			and (ifnull(`tabSales Order Item`.delivery_date, '0000-00-00')!= '0000-00-00') \
 			and (`tabSales Order Item`.delivery_date between %(start)s and %(end)s)
 			and `tabSales Order`.docstatus < 2
->>>>>>> 08c3b3c9
 			{conditions}
 		""".format(conditions=conditions), {
 			"start": start,
