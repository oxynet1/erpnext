--- conflicted
+++ resolved
@@ -1,20 +1,5 @@
 from frappe import _
 
-<<<<<<< HEAD
-data = {
-	'heatmap': True,
-	'heatmap_message': _('This is based on the attendance of this Student'),
-	'fieldname': 'student',
-	'transactions': [
-		{
-			'items': ['Student Log', 'Student Group', 'Student Attendance']
-		},
-		{
-			'items': ['Program Enrollment', 'Fees', 'Assessment']
-		}
-	]
-}
-=======
 def get_data():
 	{
 		'heatmap': True,
@@ -28,5 +13,4 @@
 				'items': ['Program Enrollment', 'Fees', 'Assessment', 'Guardian']
 			}
 		]
-	}
->>>>>>> a1099d28
+	}