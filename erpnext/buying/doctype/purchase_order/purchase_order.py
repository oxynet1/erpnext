# ERPNext - web based ERP (http://erpnext.com)
# Copyright (C) 2012 Web Notes Technologies Pvt Ltd
# 
# This program is free software: you can redistribute it and/or modify
# it under the terms of the GNU General Public License as published by
# the Free Software Foundation, either version 3 of the License, or
# (at your option) any later version.
# 
# This program is distributed in the hope that it will be useful,
# but WITHOUT ANY WARRANTY; without even the implied warranty of
# MERCHANTABILITY or FITNESS FOR A PARTICULAR PURPOSE.  See the
# GNU General Public License for more details.
# 
# You should have received a copy of the GNU General Public License
# along with this program.  If not, see <http://www.gnu.org/licenses/>.

# Please edit this list and import only required elements
import webnotes

from webnotes.utils import add_days, add_months, add_years, cint, cstr, date_diff, default_fields, flt, fmt_money, formatdate, generate_hash, getTraceback, get_defaults, get_first_day, get_last_day, getdate, has_common, month_name, now, nowdate, replace_newlines, sendmail, set_default, str_esc_quote, user_format, validate_email_add
from webnotes.model import db_exists
from webnotes.model.doc import Document, addchild, removechild, getchildren, make_autoname, SuperDocType
from webnotes.model.doclist import getlist, copy_doclist
from webnotes.model.code import get_obj, get_server_obj, run_server_obj, updatedb, check_syntax
from webnotes import session, form, is_testing, msgprint, errprint

set = webnotes.conn.set
sql = webnotes.conn.sql
get_value = webnotes.conn.get_value
in_transaction = webnotes.conn.in_transaction
convert_to_lists = webnotes.conn.convert_to_lists
	
# -----------------------------------------------------------------------------------------

from utilities.transaction_base import TransactionBase

class DocType(TransactionBase):
	def __init__(self, doc, doclist=[]):
		self.doc = doc
		self.doclist = doclist
		self.defaults = get_defaults()
		self.tname = 'PO Detail'
		self.fname = 'po_details'

	# Autoname
	# ---------
	def autoname(self):
		self.doc.name = make_autoname(self.doc.naming_series+'.#####')

	def get_default_schedule_date(self):
		get_obj(dt = 'Purchase Common').get_default_schedule_date(self)
		
	def validate_fiscal_year(self):
		get_obj(dt = 'Purchase Common').validate_fiscal_year(self.doc.fiscal_year,self.doc.transaction_date,'PO Date')


	# Get Item Details
	def get_item_details(self, arg =''):
		if arg:
			return get_obj(dt='Purchase Common').get_item_details(self,arg)
		else:
			obj = get_obj('Purchase Common')
			for doc in self.doclist:
				if doc.fields.get('item_code'):
					temp = {
						'item_code': doc.fields.get('item_code'),
						'warehouse': doc.fields.get('warehouse')
					}
					ret = obj.get_item_details(self, json.dumps(temp))
					for r in ret:
						if not doc.fields.get(r):
							doc.fields[r] = ret[r]



	# Get UOM Details
	def get_uom_details(self, arg = ''):
		return get_obj(dt='Purchase Common').get_uom_details(arg)

	# get available qty at warehouse
	def get_bin_details(self, arg = ''):
		return get_obj(dt='Purchase Common').get_bin_details(arg)

	# Pull Indent
	def get_indent_details(self):
		#self.validate_prev_docname() 
		if self.doc.indent_no:
			get_obj('DocType Mapper','Indent-Purchase Order').dt_map('Indent','Purchase Order',self.doc.indent_no, self.doc, self.doclist, "[['Indent','Purchase Order'],['Indent Detail', 'PO Detail']]")
			for d in getlist(self.doclist, 'po_details'):			
				if d.item_code:
					item = sql("select last_purchase_rate from tabItem where name = '%s'" %(d.item_code), as_dict=1)
					d.purchase_rate = item and flt(item[0]['last_purchase_rate']) or 0
					d.import_rate = flt(item and flt(item[0]['last_purchase_rate']) or 0) / flt(self.doc.fields.has_key('conversion_rate') and flt(self.doc.conversion_rate) or 1)
		if self.doc.supplier_qtn:
			get_obj('DocType Mapper','Supplier Quotation-Purchase Order').dt_map('Supplier Quotation','Purchase Order',self.doc.supplier_qtn, self.doc, self.doclist, "[['Supplier Quotation','Purchase Order'],['Supplier Quotation Detail', 'PO Detail']]")
	
	# GET TERMS & CONDITIONS
	# =====================================================================================
	def get_tc_details(self):
		return get_obj('Purchase Common').get_tc_details(self)


<<<<<<< HEAD
	def get_comp_base_currency(self):
		return get_obj('Purchase Common').get_comp_base_currency(self.doc.company)


=======
>>>>>>> d14bea3d

	# validate if indent has been pulled twice
	def validate_prev_docname(self):
		for d in getlist(self.doclist, 'po_details'): 
			if d.prevdoc_docname and self.doc.indent_no == d.prevdoc_docname:
				msgprint(cstr(self.doc.indent_no) + " indent details have already been pulled. ")
				raise Exception

	# get last purchase rate
	def get_last_purchase_rate(self):
		get_obj('Purchase Common').get_last_purchase_rate(self)
		
	# validation
	#-------------------------------------------------------------------------------------------------------------
	def validate_doc(self,pc_obj):
		# Please Check Supplier Quotation - Purchase ORder Transaction , it has to be discussed
		if self.doc.supp_quo_no:
			pc_obj.validate_doc(obj = self, prevdoc_doctype = 'Supplier Quotation', prevdoc_docname = cstr(self.doc.supp_quo_no))
		else:
			# Validate values with reference document
			pc_obj.validate_reference_value(obj = self)

	# Check for Stopped status 
	def check_for_stopped_status(self, pc_obj):
		check_list =[]
		for d in getlist(self.doclist, 'po_details'):
			if d.fields.has_key('prevdoc_docname') and d.prevdoc_docname and d.prevdoc_docname not in check_list:
				check_list.append(d.prevdoc_docname)
				pc_obj.check_for_stopped_status( d.prevdoc_doctype, d.prevdoc_docname)

		
	# Validate
	def validate(self):
		self.validate_fiscal_year()
		# Step 1:=> set status as "Draft"
		set(self.doc, 'status', 'Draft')
		
		# Step 2:=> get Purchase Common Obj
		pc_obj = get_obj(dt='Purchase Common')
		
		# Step 3:=> validate mandatory
		pc_obj.validate_mandatory(self)

		# Step 4:=> validate for items
		pc_obj.validate_for_items(self)

		# Step 5:=> validate conversion rate
		pc_obj.validate_conversion_rate(self)
		
		# Get po date
		pc_obj.get_prevdoc_date(self)
		
		# validate_doc
		self.validate_doc(pc_obj)
		
		# Check for stopped status
		self.check_for_stopped_status(pc_obj)
		
			
		 # get total in words
		dcc = TransactionBase().get_company_currency(self.doc.company)
		self.doc.in_words = pc_obj.get_total_in_words(dcc, self.doc.grand_total)
		self.doc.in_words_import = pc_obj.get_total_in_words(self.doc.currency, self.doc.grand_total_import)
	
	# update bin
	# ----------
	def update_bin(self, is_submit, is_stopped = 0):
		pc_obj = get_obj('Purchase Common')
		for d in getlist(self.doclist, 'po_details'):
			#1. Check if is_stock_item == 'Yes'
			if sql("select is_stock_item from tabItem where name=%s", d.item_code)[0][0]=='Yes':
				
				ind_qty, po_qty = 0, flt(d.qty) * flt(d.conversion_factor)
				if is_stopped:
					po_qty = flt(d.qty) > flt(d.received_qty) and flt( flt(flt(d.qty) - flt(d.received_qty)) * flt(d.conversion_factor))or 0 
				
				# No updates in Indent on Stop / Unstop
				if cstr(d.prevdoc_doctype) == 'Indent' and not is_stopped:
					# get qty and pending_qty of prevdoc 
					curr_ref_qty = pc_obj.get_qty( d.doctype, 'prevdoc_detail_docname', d.prevdoc_detail_docname, 'Indent Detail', 'Indent - Purchase Order', self.doc.name)
					max_qty, qty, curr_qty = flt(curr_ref_qty.split('~~~')[1]), flt(curr_ref_qty.split('~~~')[0]), 0
					
					if flt(qty) + flt(po_qty) > flt(max_qty):
						curr_qty = flt(max_qty) - flt(qty)
						# special case as there is no restriction for Indent - Purchase Order 
						curr_qty = (curr_qty > 0) and curr_qty or 0
					else:
						curr_qty = flt(po_qty)
					
					ind_qty = -flt(curr_qty)

				#==> Update Bin's Indent Qty by +- ind_qty and Ordered Qty by +- qty
				get_obj('Warehouse', d.warehouse).update_bin(0, 0, (is_submit and 1 or -1) * flt(po_qty), (is_submit and 1 or -1) * flt(ind_qty), 0, d.item_code, self.doc.transaction_date)

	def check_modified_date(self):
		mod_db = sql("select modified from `tabPurchase Order` where name = '%s'" % self.doc.name)
		date_diff = sql("select TIMEDIFF('%s', '%s')" % ( mod_db[0][0],cstr(self.doc.modified)))
		
		if date_diff and date_diff[0][0]:
			msgprint(cstr(self.doc.doctype) +" => "+ cstr(self.doc.name) +" has been modified. Please Refresh. ")
			raise Exception

	# On Close
	#-------------------------------------------------------------------------------------------------
	def update_status(self, status):
		self.check_modified_date()
		# step 1:=> Set Status
		set(self.doc,'status',cstr(status))

		# step 2:=> Update Bin
		self.update_bin(is_submit = (status == 'Submitted') and 1 or 0, is_stopped = 1)

		# step 3:=> Acknowledge user
		msgprint(self.doc.doctype + ": " + self.doc.name + " has been %s." % ((status == 'Submitted') and 'Unstopped' or cstr(status)))


	# On Submit
	def on_submit(self):
		pc_obj = get_obj(dt ='Purchase Common')
		
		# Step 1 :=> Update Previous Doc i.e. update pending_qty and Status accordingly
		pc_obj.update_prevdoc_detail(self, is_submit = 1)

		# Step 2 :=> Update Bin 
		self.update_bin(is_submit = 1, is_stopped = 0)
		
		# Step 3 :=> Check For Approval Authority
		get_obj('Authorization Control').validate_approving_authority(self.doc.doctype, self.doc.company, self.doc.grand_total)
		
		# Step 4 :=> Update Current PO No. in Supplier as last_purchase_order.
		update_supplier = sql("update `tabSupplier` set last_purchase_order = '%s' where name = '%s'" % (self.doc.name, self.doc.supplier))

		# Step 5 :=> Update last purchase rate
		pc_obj.update_last_purchase_rate(self, is_submit = 1)

		# Step 6 :=> Set Status
		set(self.doc,'status','Submitted')
		
		self.doc.indent_no = '';
	
	 
	# On Cancel
	# -------------------------------------------------------------------------------------------------------
	def on_cancel(self):
		pc_obj = get_obj(dt = 'Purchase Common')
		
		# 1.Check if PO status is stopped
		pc_obj.check_for_stopped_status(cstr(self.doc.doctype), cstr(self.doc.name))
		
		self.check_for_stopped_status(pc_obj)
		
		# 2.Check if Purchase Receipt has been submitted against current Purchase Order
		pc_obj.check_docstatus(check = 'Next', doctype = 'Purchase Receipt', docname = self.doc.name, detail_doctype = 'Purchase Receipt Detail')

		# 3.Check if Payable Voucher has been submitted against current Purchase Order
		#pc_obj.check_docstatus(check = 'Next', doctype = 'Payable Voucher', docname = self.doc.name, detail_doctype = 'PV Detail')
		
		submitted = sql("select t1.name from `tabPayable Voucher` t1,`tabPV Detail` t2 where t1.name = t2.parent and t2.purchase_order = '%s' and t1.docstatus = 1" % self.doc.name)
		if submitted:
			msgprint("Purchase Invoice : " + cstr(submitted[0][0]) + " has already been submitted !")
			raise Exception

		# 4.Set Status as Cancelled
		set(self.doc,'status','Cancelled')

		# 5.Update Indents Pending Qty and accordingly it's Status 
		pc_obj.update_prevdoc_detail(self,is_submit = 0)
		
		# 6.Update Bin	
		self.update_bin( is_submit = 0, is_stopped = 0)
		
		# Step 7 :=> Update last purchase rate 
		pc_obj.update_last_purchase_rate(self, is_submit = 0)
		
#----------- code for Sub-contracted Items -------------------
	#--------check for sub-contracted items and accordingly update PO raw material detail table--------
	def update_rw_material_detail(self):
		for d in getlist(self.doclist,'po_details'):
			item_det = sql("select is_sub_contracted_item, is_purchase_item from `tabItem` where name = '%s'"%(d.item_code))
			
			if item_det[0][0] == 'Yes':
				if item_det[0][1] == 'Yes':
					if not self.doc.is_subcontracted:
						msgprint("Please enter whether purchase order to be made for subcontracting or for purchasing in 'Is Subcontracted' field .")
						raise Exception
					if self.doc.is_subcontracted == 'Yes':
						self.add_bom(d)
					else:
						self.doc.clear_table(self.doclist,'po_raw_material_details',1)
						self.doc.save()
				elif item_det[0][1] == 'No':
					self.add_bom(d)
				
			self.delete_irrelevant_raw_material()
			#---------------calculate amt in	PO Raw Material Detail-------------
			self.calculate_amount(d)
			
	def add_bom(self, d):
		#----- fetching default bom from Bill of Materials instead of Item Master --
		bom_det = sql("select t1.item, t2.item_code, t2.qty_consumed_per_unit, t2.moving_avg_rate, t2.value_as_per_mar, t2.stock_uom, t2.name, t2.parent from `tabBill Of Materials` t1, `tabBOM Material` t2 where t2.parent = t1.name and t1.item = '%s' and ifnull(t1.is_default,0) = 1 and t1.docstatus = 1" % d.item_code)
		
		if not bom_det:
			msgprint("No default BOM exists for item: %s" % d.item_code)
			raise Exception
		else:
			#-------------- add child function--------------------
			chgd_rqd_qty = []
			for i in bom_det:
				if i and not sql("select name from `tabPO Raw Material Detail` where reference_name = '%s' and bom_detail_no = '%s' and parent = '%s' " %(d.name, i[6], self.doc.name)):

					rm_child = addchild(self.doc, 'po_raw_material_details', 'PO Raw Material Detail', 1, self.doclist)

					rm_child.reference_name = d.name
					rm_child.bom_detail_no = i and i[6] or ''
					rm_child.main_item_code = i and i[0] or ''
					rm_child.rm_item_code = i and i[1] or ''
					rm_child.stock_uom = i and i[5] or ''
					rm_child.rate = i and flt(i[3]) or flt(i[4])
					rm_child.conversion_factor = d.conversion_factor
					rm_child.required_qty = flt(i	and flt(i[2]) or 0) * flt(d.qty) * flt(d.conversion_factor)
					rm_child.amount = flt(flt(rm_child.consumed_qty)*flt(rm_child.rate))
					rm_child.save()
					chgd_rqd_qty.append(cstr(i[1]))
				else:
					act_qty = flt(i	and flt(i[2]) or 0) * flt(d.qty) * flt(d.conversion_factor)
					for po_rmd in getlist(self.doclist, 'po_raw_material_details'):
						if i and i[6] == po_rmd.bom_detail_no and (flt(act_qty) != flt(po_rmd.required_qty) or i[1] != po_rmd.rm_item_code):
							chgd_rqd_qty.append(cstr(i[1]))
							po_rmd.main_item_code = i[0]
							po_rmd.rm_item_code = i[1]
							po_rmd.stock_uom = i[5]
							po_rmd.required_qty = flt(act_qty)
							po_rmd.rate = i and flt(i[3]) or flt(i[4])
							po_rmd.amount = flt(flt(po_rmd.consumed_qty)*flt(po_rmd.rate))
							

	# Delete irrelevant raw material from PR Raw material details
	#--------------------------------------------------------------	
	def delete_irrelevant_raw_material(self):
		for d in getlist(self.doclist,'po_raw_material_details'):
			if not sql("select name from `tabPO Detail` where name = '%s' and parent = '%s'and item_code = '%s'" % (d.reference_name, self.doc.name, d.main_item_code)):
				d.parent = 'old_par:'+self.doc.name
				d.save()
		
	def calculate_amount(self, d):
		amt = 0
		for i in getlist(self.doclist,'po_raw_material_details'):
			
			if(i.reference_name == d.name):
				i.amount = flt(i.required_qty)* flt(i.rate)
				amt += i.amount
		d.rm_supp_cost = amt

	# On Update
	# ----------------------------------------------------------------------------------------------------		
	def on_update(self):
		self.update_rw_material_detail()
		

# OTHER CHARGES TRIGGER FUNCTIONS
# ====================================================================================
	
	# *********** Get Tax rate if account type is TAX ********************
	def get_rate(self,arg):
		return get_obj('Purchase Common').get_rate(arg,self)

	# **** Pull details from other charges master (Get Other Charges) ****
	def get_purchase_tax_details(self):
		return get_obj('Purchase Common').get_purchase_tax_details(self)

	# Repair Purchase Order
	# ===========================================
	def repair_purchase_order(self):
		get_obj('Purchase Common', 'Purchase Common').repair_curr_doctype_details(self)<|MERGE_RESOLUTION|>--- conflicted
+++ resolved
@@ -100,13 +100,6 @@
 		return get_obj('Purchase Common').get_tc_details(self)
 
 
-<<<<<<< HEAD
-	def get_comp_base_currency(self):
-		return get_obj('Purchase Common').get_comp_base_currency(self.doc.company)
-
-
-=======
->>>>>>> d14bea3d
 
 	# validate if indent has been pulled twice
 	def validate_prev_docname(self):
