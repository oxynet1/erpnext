// Copyright (c) 2013, Web Notes Technologies Pvt. Ltd. and Contributors
// License: GNU General Public License v3. See license.txt

cur_frm.cscript.refresh = function(doc, dt, dn) {
	cur_frm.cscript.make_dashboard(doc);

	if(frappe.defaults.get_default("supp_master_name")!="Naming Series") {
		cur_frm.toggle_display("naming_series", false);
	} else {
		erpnext.toggle_naming_series();
	}

	if(doc.__islocal){
    	hide_field(['address_html','contact_html']);
	}
	else{
	  	unhide_field(['address_html','contact_html']);
<<<<<<< HEAD
		// make lists
		cur_frm.cscript.make_address(doc,dt,dn);
		cur_frm.cscript.make_contact(doc,dt,dn);
	}
=======

		erpnext.utils.render_address_and_contact(cur_frm)

		cur_frm.communication_view = new frappe.views.CommunicationList({
			parent: cur_frm.fields_dict.communication_html.wrapper,
			doc: doc
		});
  }
>>>>>>> 7c82d616
}

cur_frm.cscript.make_dashboard = function(doc) {
	cur_frm.dashboard.reset();
	if(doc.__islocal)
		return;
	if (in_list(user_roles, "Accounts User") || in_list(user_roles, "Accounts Manager"))
		cur_frm.dashboard.set_headline('<span class="text-muted">Loading...</span>')

	cur_frm.dashboard.add_doctype_badge("Supplier Quotation", "supplier");
	cur_frm.dashboard.add_doctype_badge("Purchase Order", "supplier");
	cur_frm.dashboard.add_doctype_badge("Purchase Receipt", "supplier");
	cur_frm.dashboard.add_doctype_badge("Purchase Invoice", "supplier");

	return frappe.call({
		type: "GET",
		method: "erpnext.buying.doctype.supplier.supplier.get_dashboard_info",
		args: {
			supplier: cur_frm.doc.name
		},
		callback: function(r) {
			if (in_list(user_roles, "Accounts User") || in_list(user_roles, "Accounts Manager")) {
				if(r.message["company_currency"].length == 1) {
					cur_frm.dashboard.set_headline(
						__("Total Billing This Year: ") + "<b>"
						+ format_currency(r.message.total_billing, company_currency[0])
						+ '</b> / <span class="text-muted">' + __("Unpaid") + ": <b>"
						+ format_currency(r.message.total_unpaid, company_currency[0])
						+ '</b></span>');
				}
			}
			cur_frm.dashboard.set_badge_count(r.message);
		}
	})
}

cur_frm.fields_dict['default_price_list'].get_query = function(doc, cdt, cdn) {
	return{
		filters:{'buying': 1}
	}
}

cur_frm.fields_dict['party_accounts'].grid.get_field('account').get_query = function(doc, cdt, cdn) {
	var d  = locals[cdt][cdn];
	return {
		filters: {
			'account_type': 'Payable',
			'company': d.company,
			'group_or_ledger': 'Ledger'
		}
	}
}<|MERGE_RESOLUTION|>--- conflicted
+++ resolved
@@ -15,21 +15,8 @@
 	}
 	else{
 	  	unhide_field(['address_html','contact_html']);
-<<<<<<< HEAD
-		// make lists
-		cur_frm.cscript.make_address(doc,dt,dn);
-		cur_frm.cscript.make_contact(doc,dt,dn);
-	}
-=======
-
 		erpnext.utils.render_address_and_contact(cur_frm)
-
-		cur_frm.communication_view = new frappe.views.CommunicationList({
-			parent: cur_frm.fields_dict.communication_html.wrapper,
-			doc: doc
-		});
   }
->>>>>>> 7c82d616
 }
 
 cur_frm.cscript.make_dashboard = function(doc) {
