--- conflicted
+++ resolved
@@ -366,16 +366,14 @@
 	filters = json.loads(filters)
 
 	conditions = get_conditions(filters)
-	return frappe.db.sql("""select `tabTimesheet Detail`.name as name, `tabTimesheet Detail`.docstatus as status, `tabTimesheet Detail`.parent as parent,
-		from_time, hours, activity_type, project, to_time from `tabTimesheet Detail`, 
-<<<<<<< HEAD
-		`tabTimesheet` where `tabTimesheet Detail`.parent = `tabTimesheet`.name and `tabTimesheet`.docstatus < 2 and
-		(from_time between %(start)s and %(end)s) {conditions}""".format(conditions=conditions),
-=======
-		`tabTimesheet` where `tabTimesheet Detail`.parent = `tabTimesheet`.name and 
-		(from_time between %(start)s and %(end)s) {conditions}
-		{match_cond}""".format(conditions=conditions, match_cond = get_match_cond('Timesheet')),
->>>>>>> 4a121d60
+	return frappe.db.sql("""select `tabTimesheet Detail`.name as name, 
+			`tabTimesheet Detail`.docstatus as status, `tabTimesheet Detail`.parent as parent,
+			from_time, hours, activity_type, project, to_time 
+		from `tabTimesheet Detail`, `tabTimesheet` 
+		where `tabTimesheet Detail`.parent = `tabTimesheet`.name 
+			and `tabTimesheet`.docstatus < 2 
+			and (from_time between %(start)s and %(end)s) {conditions} {match_cond}
+		""".format(conditions=conditions, match_cond = get_match_cond('Timesheet')), 
 		{
 			"start": start,
 			"end": end
