--- conflicted
+++ resolved
@@ -55,8 +55,8 @@
 	def on_cancel(self):
 		self.status = "Cancelled"
 		# notify leave applier about cancellation
-<<<<<<< HEAD
 		self.notify_employee()
+		self.cancel_attendance()
 
 	def validate_applicable_after(self):
 		if self.leave_type:
@@ -72,10 +72,6 @@
 					number_of_days = number_of_days - leave_days - holidays
 					if number_of_days < leave_type.applicable_after:
 						frappe.throw(_("{0} applicable after {1} working days").format(self.leave_type, leave_type.applicable_after))
-=======
-		self.notify_employee("cancelled")
-		self.cancel_attendance()
->>>>>>> 40fe3a2c
 
 	def validate_dates(self):
 		if self.from_date and self.to_date and (getdate(self.to_date) < getdate(self.from_date)):
