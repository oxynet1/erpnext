# Copyright (c) 2015, Frappe Technologies Pvt. Ltd. and Contributors
# License: GNU General Public License v3. See license.txt

from __future__ import unicode_literals
import frappe
from frappe import _
from frappe.utils import cint, cstr, date_diff, flt, formatdate, getdate, get_link_to_form, \
	comma_or, get_fullname, add_days, nowdate, get_datetime_str
from erpnext.hr.utils import set_employee_name, get_leave_period
from erpnext.hr.doctype.leave_block_list.leave_block_list import get_applicable_block_dates
from erpnext.hr.doctype.employee.employee import get_holiday_list_for_employee
from erpnext.buying.doctype.supplier_scorecard.supplier_scorecard import daterange
from erpnext.hr.doctype.leave_ledger_entry.leave_ledger_entry import create_leave_ledger_entry

class LeaveDayBlockedError(frappe.ValidationError): pass
class OverlapError(frappe.ValidationError): pass
class AttendanceAlreadyMarkedError(frappe.ValidationError): pass
class NotAnOptionalHoliday(frappe.ValidationError): pass

from frappe.model.document import Document
class LeaveApplication(Document):

	def get_feed(self):
		return _("{0}: From {0} of type {1}").format(self.employee_name, self.leave_type)

	def validate(self):
		set_employee_name(self)
		self.validate_dates()
		self.validate_balance_leaves()
		self.validate_leave_overlap()
		self.validate_max_days()
		self.show_block_day_warning()
		self.validate_block_days()
		self.validate_salary_processed_days()
		self.validate_attendance()
		if frappe.db.get_value("Leave Type", self.leave_type, 'is_optional_leave'):
			self.validate_optional_leave()
		self.validate_applicable_after()

	def on_update(self):
		if self.status == "Open" and self.docstatus < 1:
			# notify leave approver about creation
			self.notify_leave_approver()

	def on_submit(self):
		if self.status == "Open":
			frappe.throw(_("Only Leave Applications with status 'Approved' and 'Rejected' can be submitted"))

		self.validate_back_dated_application()
		self.update_attendance()

		# notify leave applier about approval
		self.notify_employee()
		self.create_leave_ledger_entry()
		self.reload()

	def on_cancel(self):
		self.status = "Cancelled"
		# notify leave applier about cancellation
		self.notify_employee()
		self.cancel_attendance()
		self.create_leave_ledger_entry(submit=False)

	def validate_applicable_after(self):
		if self.leave_type:
			leave_type = frappe.get_doc("Leave Type", self.leave_type)
			if leave_type.applicable_after > 0:
				date_of_joining = frappe.db.get_value("Employee", self.employee, "date_of_joining")
				leave_days = get_approved_leaves_for_period(self.employee, False, date_of_joining, self.from_date)
				number_of_days = date_diff(getdate(self.from_date), date_of_joining)
				if number_of_days >= 0:
					holidays = 0
					if not frappe.db.get_value("Leave Type", self.leave_type, "include_holiday"):
						holidays = get_holidays(self.employee, date_of_joining, self.from_date)
					number_of_days = number_of_days - leave_days - holidays
					if number_of_days < leave_type.applicable_after:
						frappe.throw(_("{0} applicable after {1} working days").format(self.leave_type, leave_type.applicable_after))

	def validate_dates(self):
		if self.from_date and self.to_date and (getdate(self.to_date) < getdate(self.from_date)):
			frappe.throw(_("To date cannot be before from date"))

		if self.half_day and self.half_day_date \
			and (getdate(self.half_day_date) < getdate(self.from_date)
			or getdate(self.half_day_date) > getdate(self.to_date)):

				frappe.throw(_("Half Day Date should be between From Date and To Date"))

		if not is_lwp(self.leave_type):
			self.validate_dates_across_allocation()
			self.validate_back_dated_application()

	def validate_dates_across_allocation(self):
		if frappe.db.get_value("Leave Type", self.leave_type, "allow_negative"):
			return
		def _get_leave_allocation_record(date):
			allocation = frappe.db.sql("""select name from `tabLeave Allocation`
				where employee=%s and leave_type=%s and docstatus=1
				and %s between from_date and to_date""", (self.employee, self.leave_type, date))

			return allocation and allocation[0][0]

		allocation_based_on_from_date = _get_leave_allocation_record(self.from_date)
		allocation_based_on_to_date = _get_leave_allocation_record(self.to_date)

		if not (allocation_based_on_from_date or allocation_based_on_to_date):
			frappe.throw(_("Application period cannot be outside leave allocation period"))

		elif allocation_based_on_from_date != allocation_based_on_to_date:
			frappe.throw(_("Application period cannot be across two allocation records"))

	def validate_back_dated_application(self):
		future_allocation = frappe.db.sql("""select name, from_date from `tabLeave Allocation`
			where employee=%s and leave_type=%s and docstatus=1 and from_date > %s
			and carry_forward=1""", (self.employee, self.leave_type, self.to_date), as_dict=1)

		if future_allocation:
			frappe.throw(_("Leave cannot be applied/cancelled before {0}, as leave balance has already been carry-forwarded in the future leave allocation record {1}")
				.format(formatdate(future_allocation[0].from_date), future_allocation[0].name))

	def update_attendance(self):
		if self.status == "Approved":
			for dt in daterange(getdate(self.from_date), getdate(self.to_date)):
				date = dt.strftime("%Y-%m-%d")
				status = "Half Day" if date == self.half_day_date else "On Leave"

				attendance_name = frappe.db.exists('Attendance', dict(employee = self.employee,
					attenance_date = date, docstatus = ('!=', 2)))

				if attendance_name:
					# update existing attendance, change absent to on leave
					doc = frappe.get_doc('Attendance', attendance_name)
					if doc.status != status:
						doc.db_set('status', status)
						doc.db_set('leave_type', self.leave_type)
						doc.db_set('leave_application', self.name)
				else:
					# make new attendance and submit it
					doc = frappe.new_doc("Attendance")
					doc.employee = self.employee
					doc.employee_name = self.employee_name
					doc.attendance_date = date
					doc.company = self.company
					doc.leave_type = self.leave_type
					doc.leave_application = self.name
					doc.status = status
					doc.flags.ignore_validate = True
					doc.insert(ignore_permissions=True)
					doc.submit()

	def cancel_attendance(self):
		if self.docstatus == 2:
			attendance = frappe.db.sql("""select name from `tabAttendance` where employee = %s\
				and (attendance_date between %s and %s) and docstatus < 2 and status in ('On Leave', 'Half Day')""",(self.employee, self.from_date, self.to_date), as_dict=1)
			for name in attendance:
				frappe.db.set_value("Attendance", name, "docstatus", 2)

	def validate_salary_processed_days(self):
		if not frappe.db.get_value("Leave Type", self.leave_type, "is_lwp"):
			return

		last_processed_pay_slip = frappe.db.sql("""
			select start_date, end_date from `tabSalary Slip`
			where docstatus = 1 and employee = %s
			and ((%s between start_date and end_date) or (%s between start_date and end_date))
			order by modified desc limit 1
		""",(self.employee, self.to_date, self.from_date))

		if last_processed_pay_slip:
			frappe.throw(_("Salary already processed for period between {0} and {1}, Leave application period cannot be between this date range.").format(formatdate(last_processed_pay_slip[0][0]),
				formatdate(last_processed_pay_slip[0][1])))


	def show_block_day_warning(self):
		block_dates = get_applicable_block_dates(self.from_date, self.to_date,
			self.employee, self.company, all_lists=True)

		if block_dates:
			frappe.msgprint(_("Warning: Leave application contains following block dates") + ":")
			for d in block_dates:
				frappe.msgprint(formatdate(d.block_date) + ": " + d.reason)

	def validate_block_days(self):
		block_dates = get_applicable_block_dates(self.from_date, self.to_date,
			self.employee, self.company)

		if block_dates and self.status == "Approved":
			frappe.throw(_("You are not authorized to approve leaves on Block Dates"), LeaveDayBlockedError)

	def validate_balance_leaves(self):
		if self.from_date and self.to_date:
			self.total_leave_days = get_number_of_leave_days(self.employee, self.leave_type,
				self.from_date, self.to_date, self.half_day, self.half_day_date)

			if self.total_leave_days <= 0:
				frappe.throw(_("The day(s) on which you are applying for leave are holidays. You need not apply for leave."))

			if not is_lwp(self.leave_type):
				self.leave_balance = get_leave_balance_on(self.employee, self.leave_type, self.from_date, self.to_date,
					consider_all_leaves_in_the_allocation_period=True)
				if self.status != "Rejected" and self.leave_balance < self.total_leave_days:
					if frappe.db.get_value("Leave Type", self.leave_type, "allow_negative"):
						frappe.msgprint(_("Note: There is not enough leave balance for Leave Type {0}")
							.format(self.leave_type))
					else:
						frappe.throw(_("There is not enough leave balance for Leave Type {0}")
							.format(self.leave_type))

	def validate_leave_overlap(self):
		if not self.name:
			# hack! if name is null, it could cause problems with !=
			self.name = "New Leave Application"

		for d in frappe.db.sql("""
			select
				name, leave_type, posting_date, from_date, to_date, total_leave_days, half_day_date
			from `tabLeave Application`
			where employee = %(employee)s and docstatus < 2 and status in ("Open", "Approved")
			and to_date >= %(from_date)s and from_date <= %(to_date)s
			and name != %(name)s""", {
				"employee": self.employee,
				"from_date": self.from_date,
				"to_date": self.to_date,
				"name": self.name
			}, as_dict = 1):

			if cint(self.half_day)==1 and getdate(self.half_day_date) == getdate(d.half_day_date) and (
				flt(self.total_leave_days)==0.5
				or getdate(self.from_date) == getdate(d.to_date)
				or getdate(self.to_date) == getdate(d.from_date)):

				total_leaves_on_half_day = self.get_total_leaves_on_half_day()
				if total_leaves_on_half_day >= 1:
					self.throw_overlap_error(d)
			else:
				self.throw_overlap_error(d)

	def throw_overlap_error(self, d):
		msg = _("Employee {0} has already applied for {1} between {2} and {3} : ").format(self.employee,
			d['leave_type'], formatdate(d['from_date']), formatdate(d['to_date'])) \
			+ """ <b><a href="#Form/Leave Application/{0}">{0}</a></b>""".format(d["name"])
		frappe.throw(msg, OverlapError)

	def get_total_leaves_on_half_day(self):
		leave_count_on_half_day_date = frappe.db.sql("""select count(name) from `tabLeave Application`
			where employee = %(employee)s
			and docstatus < 2
			and status in ("Open", "Approved")
			and half_day = 1
			and half_day_date = %(half_day_date)s
			and name != %(name)s""", {
				"employee": self.employee,
				"half_day_date": self.half_day_date,
				"name": self.name
			})[0][0]

		return leave_count_on_half_day_date * 0.5

	def validate_max_days(self):
		max_days = frappe.db.get_value("Leave Type", self.leave_type, "max_continuous_days_allowed")
		if max_days and self.total_leave_days > cint(max_days):
			frappe.throw(_("Leave of type {0} cannot be longer than {1}").format(self.leave_type, max_days))

	def validate_attendance(self):
		attendance = frappe.db.sql("""select name from `tabAttendance` where employee = %s and (attendance_date between %s and %s)
					and status = "Present" and docstatus = 1""",
			(self.employee, self.from_date, self.to_date))
		if attendance:
			frappe.throw(_("Attendance for employee {0} is already marked for this day").format(self.employee),
				AttendanceAlreadyMarkedError)

	def validate_optional_leave(self):
		leave_period = get_leave_period(self.from_date, self.to_date, self.company)
		if not leave_period:
			frappe.throw(_("Cannot find active Leave Period"))
		optional_holiday_list = frappe.db.get_value("Leave Period", leave_period[0]["name"], "optional_holiday_list")
		if not optional_holiday_list:
			frappe.throw(_("Optional Holiday List not set for leave period {0}").format(leave_period[0]["name"]))
		day = getdate(self.from_date)
		while day <= getdate(self.to_date):
			if not frappe.db.exists({"doctype": "Holiday", "parent": optional_holiday_list, "holiday_date": day}):
				frappe.throw(_("{0} is not in Optional Holiday List").format(formatdate(day)), NotAnOptionalHoliday)
			day = add_days(day, 1)

	def notify_employee(self):
		employee = frappe.get_doc("Employee", self.employee)
		if not employee.user_id:
			return

		parent_doc = frappe.get_doc('Leave Application', self.name)
		args = parent_doc.as_dict()

		template = frappe.db.get_single_value('HR Settings', 'leave_status_notification_template')
		if not template:
			frappe.msgprint(_("Please set default template for Leave Status Notification in HR Settings."))
			return
		email_template = frappe.get_doc("Email Template", template)
		message = frappe.render_template(email_template.response, args)

		self.notify({
			# for post in messages
			"message": message,
			"message_to": employee.user_id,
			# for email
			"subject": email_template.subject,
			"notify": "employee"
		})

	def notify_leave_approver(self):
		if self.leave_approver:
			parent_doc = frappe.get_doc('Leave Application', self.name)
			args = parent_doc.as_dict()

			template = frappe.db.get_single_value('HR Settings', 'leave_approval_notification_template')
			if not template:
				frappe.msgprint(_("Please set default template for Leave Approval Notification in HR Settings."))
				return
			email_template = frappe.get_doc("Email Template", template)
			message = frappe.render_template(email_template.response, args)

			self.notify({
				# for post in messages
				"message": message,
				"message_to": self.leave_approver,
				# for email
				"subject": email_template.subject
			})

	def notify(self, args):
		args = frappe._dict(args)
		# args -> message, message_to, subject
		if cint(self.follow_via_email):
			contact = args.message_to
			if not isinstance(contact, list):
				if not args.notify == "employee":
					contact = frappe.get_doc('User', contact).email or contact

			sender      	    = dict()
			sender['email']     = frappe.get_doc('User', frappe.session.user).email
			sender['full_name'] = frappe.utils.get_fullname(sender['email'])

			try:
				frappe.sendmail(
					recipients = contact,
					sender = sender['email'],
					subject = args.subject,
					message = args.message,
				)
				frappe.msgprint(_("Email sent to {0}").format(contact))
			except frappe.OutgoingEmailError:
				pass

	def create_leave_ledger_entry(self, submit=True):
		expiry_date = get_allocation_expiry(self.employee, self.leave_type,
			self.to_date, self.from_date)

		lwp = frappe.db.get_value("Leave Type", self.leave_type, "is_lwp")

		if expiry_date:
			self.create_ledger_entry_for_intermediate_allocation_expiry(expiry_date, submit)
		else:
			args = dict(
				leaves=self.total_leave_days * -1,
				from_date=self.from_date,
				to_date=self.to_date,
				is_lwp=lwp
			)
			create_leave_ledger_entry(self, args, submit)

	def create_ledger_entry_for_intermediate_allocation_expiry(self, expiry_date, submit):
		''' splits leave application into two ledger entries to consider expiry of allocation '''
		args = dict(
			from_date=self.from_date,
			to_date=expiry_date,
			leaves=(date_diff(expiry_date, self.from_date) + 1) * -1
		)
		create_leave_ledger_entry(self, args, submit)

		if expiry_date != self.to_date:
			start_date = add_days(expiry_date, 1)
			args.update(dict(
				from_date=start_date,
				to_date=self.to_date,
				leaves=date_diff(self.to_date, expiry_date) * -1
			))
			create_leave_ledger_entry(self, args, submit)

def get_allocation_expiry(employee, leave_type, to_date, from_date):
	expiry =  frappe.get_all("Leave Ledger Entry",
		filters={
			'employee': employee,
			'leave_type': leave_type,
			'transaction_type': 'Leave Allocation',
			'to_date': ['between', (from_date, to_date)]
		},fields=['to_date'])
	return expiry[0]['to_date'] if expiry else None

@frappe.whitelist()
def get_number_of_leave_days(employee, leave_type, from_date, to_date, half_day = None, half_day_date = None):
	number_of_days = 0
	if cint(half_day) == 1:
		if from_date == to_date:
			number_of_days = 0.5
		else:
			number_of_days = date_diff(to_date, from_date) + .5
	else:
		number_of_days = date_diff(to_date, from_date) + 1

	if not frappe.db.get_value("Leave Type", leave_type, "include_holiday"):
		number_of_days = flt(number_of_days) - flt(get_holidays(employee, from_date, to_date))
	return number_of_days

@frappe.whitelist()
def get_leave_details(employee, date):
	allocation_records = get_leave_allocation_records(employee, date)
	leave_allocation = {}
	for d in allocation_records:
		allocation = allocation_records.get(d, frappe._dict())
		remaining_leaves = get_leave_balance_on(employee, d, date, to_date = allocation.to_date,
			consider_all_leaves_in_the_allocation_period=True)
		end_date = allocation.to_date
		leaves_taken = get_leaves_for_period(employee, d, allocation.from_date, end_date) * -1
		leaves_pending = get_pending_leaves_for_period(employee, d, allocation.from_date, end_date)

		leave_allocation[d] = {
			"total_leaves": allocation.total_leaves_allocated,
			"leaves_taken": leaves_taken,
			"pending_leaves": leaves_pending,
			"remaining_leaves": remaining_leaves}

	ret = {
		'leave_allocation': leave_allocation,
		'leave_approver': get_leave_approver(employee)
	}

	return ret

@frappe.whitelist()
def get_leave_balance_on(employee, leave_type, date, to_date=nowdate(), consider_all_leaves_in_the_allocation_period=False):
	'''
		Returns leave balance on date
		:param employee: employee name
		:param leave_type: leave type
		:param date: date to check balance on
		:param to_date: future date to check for allocation expiry
		:param consider_all_leaves_in_the_allocation_period: consider all leaves taken till the allocation end date
	'''

	allocation_records = get_leave_allocation_records(employee, date, leave_type)
	allocation = allocation_records.get(leave_type, frappe._dict())
<<<<<<< HEAD

	end_date = allocation.to_date if consider_all_leaves_in_the_allocation_period else date
	expiry = get_allocation_expiry(employee, leave_type, to_date, date)

	leaves_taken = get_leaves_for_period(employee, leave_type, allocation.from_date, end_date)

	return get_remaining_leaves(allocation, leaves_taken, date, expiry)

def get_leave_allocation_records(employee, date, leave_type=None):
	''' returns the total allocated leaves and carry forwarded leaves based on ledger entries '''

	conditions = ("and leave_type='%s'" % leave_type) if leave_type else ""
	allocation_details = frappe.db.sql("""
		SELECT
			SUM(CASE WHEN is_carry_forward = 1 THEN leaves ELSE 0 END) as cf_leaves,
			SUM(CASE WHEN is_carry_forward = 0 THEN leaves ELSE 0 END) as new_leaves,
			MIN(from_date) as from_date,
			MAX(to_date) as to_date,
			leave_type
		FROM `tabLeave Ledger Entry`
		WHERE
			from_date <= %(date)s
			AND to_date >= %(date)s
			AND docstatus=1
			AND transaction_type="Leave Allocation"
			AND employee=%(employee)s
			AND is_expired=0
			AND is_lwp=0
			{0}
		GROUP BY employee, leave_type
	""".format(conditions), dict(date=date, employee=employee), as_dict=1) #nosec

	allocated_leaves = frappe._dict()
	for d in allocation_details:
		allocated_leaves.setdefault(d.leave_type, frappe._dict({
			"from_date": d.from_date,
			"to_date": d.to_date,
			"total_leaves_allocated": flt(d.cf_leaves) + flt(d.new_leaves),
			"carry_forwarded_leaves": d.cf_leaves,
			"new_leaves_allocated": d.new_leaves,
			"leave_type": d.leave_type
		}))
	return allocated_leaves

def get_pending_leaves_for_period(employee, leave_type, from_date, to_date):
	''' Returns leaves that are pending approval '''
	return frappe.db.get_value("Leave Application",
		filters={
			"employee": employee,
			"leave_type": leave_type,
			"from_date": ("<=", from_date),
			"to_date": (">=", to_date),
			"status": "Open"
		}, fieldname=['SUM(total_leave_days)']) or flt(0)

def get_remaining_leaves(allocation, leaves_taken, date, expiry):
	''' Returns minimum leaves remaining after comparing with remaining days for allocation expiry '''
	def _get_remaining_leaves(allocated_leaves, end_date):
		remaining_leaves = flt(allocated_leaves) + flt(leaves_taken)

		if remaining_leaves > 0:
			remaining_days = date_diff(end_date, date) + 1
			remaining_leaves = min(remaining_days, remaining_leaves)

		return remaining_leaves

	if expiry:
		remaining_leaves = _get_remaining_leaves(allocation.carry_forwarded_leaves, expiry)

		return flt(allocation.new_leaves_allocated) + flt(remaining_leaves)
	else:
		return _get_remaining_leaves(allocation.total_leaves_allocated, allocation.to_date)

def get_leaves_for_period(employee, leave_type, from_date, to_date):
	leave_entries = get_leave_entries(employee, leave_type, from_date, to_date)
	leave_days = 0

	for leave_entry in leave_entries:
		inclusive_period = leave_entry.from_date >= getdate(from_date) and leave_entry.to_date <= getdate(to_date)

		if  inclusive_period and leave_entry.transaction_type == 'Leave Encashment':
			leave_days += leave_entry.leaves

		elif inclusive_period and leave_entry.transaction_type == 'Leave Allocation' \
			and not skip_expiry_leaves(leave_entry, to_date):
			leave_days += leave_entry.leaves

		else:
			if leave_entry.from_date < getdate(from_date):
				leave_entry.from_date = from_date
			if leave_entry.to_date > getdate(to_date):
				leave_entry.to_date = to_date

			leave_days += get_number_of_leave_days(employee, leave_type,
				leave_entry.from_date, leave_entry.to_date) * -1

	return leave_days

def skip_expiry_leaves(leave_entry, date):
	''' Checks whether the expired leaves coincide with the to_date of leave balance check '''
	end_date = frappe.db.get_value("Leave Allocation", {'name': leave_entry.transaction_name}, ['to_date'])
	return True if end_date == date and not leave_entry.is_carry_forward else False

def get_leave_entries(employee, leave_type, from_date, to_date):
	''' Returns leave entries between from_date and to_date '''
	return frappe.db.sql("""
		select employee, leave_type, from_date, to_date, leaves, transaction_type, is_carry_forward
		from `tabLeave Ledger Entry`
=======
	if consider_all_leaves_in_the_allocation_period:
		date = allocation.to_date
	leaves_taken = get_leaves_for_period(employee, leave_type, allocation.from_date, date, status="Approved", docname=docname)
	leaves_encashed = 0
	if frappe.db.get_value("Leave Type", leave_type, 'allow_encashment') and consider_encashed_leaves:
		leaves_encashed = flt(allocation.total_leaves_encashed)

	return flt(allocation.total_leaves_allocated) - (flt(leaves_taken) + flt(leaves_encashed))

def get_leaves_for_period(employee, leave_type, from_date, to_date, status, docname=None):
	leave_applications = frappe.db.sql("""
		select name, employee, leave_type, from_date, to_date, total_leave_days
		from `tabLeave Application`
>>>>>>> 1a6bfe98
		where employee=%(employee)s and leave_type=%(leave_type)s
			and docstatus=1
			and leaves<0
			and (from_date between %(from_date)s and %(to_date)s
				or to_date between %(from_date)s and %(to_date)s
				or (from_date < %(from_date)s and to_date > %(to_date)s))
	""", {
		"from_date": from_date,
		"to_date": to_date,
		"employee": employee,
		"leave_type": leave_type
	}, as_dict=1)

@frappe.whitelist()
def get_holidays(employee, from_date, to_date):
	'''get holidays between two dates for the given employee'''
	holiday_list = get_holiday_list_for_employee(employee)

	holidays = frappe.db.sql("""select count(distinct holiday_date) from `tabHoliday` h1, `tabHoliday List` h2
		where h1.parent = h2.name and h1.holiday_date between %s and %s
		and h2.name = %s""", (from_date, to_date, holiday_list))[0][0]

	return holidays

def is_lwp(leave_type):
	lwp = frappe.db.sql("select is_lwp from `tabLeave Type` where name = %s", leave_type)
	return lwp and cint(lwp[0][0]) or 0

@frappe.whitelist()
def get_events(start, end, filters=None):
	events = []

	employee = frappe.db.get_value("Employee", {"user_id": frappe.session.user}, ["name", "company"],
		as_dict=True)
	if employee:
		employee, company = employee.name, employee.company
	else:
		employee=''
		company=frappe.db.get_value("Global Defaults", None, "default_company")

	from frappe.desk.reportview import get_filters_cond
	conditions = get_filters_cond("Leave Application", filters, [])
	# show department leaves for employee
	if "Employee" in frappe.get_roles():
		add_department_leaves(events, start, end, employee, company)

	add_leaves(events, start, end, conditions)

	add_block_dates(events, start, end, employee, company)
	add_holidays(events, start, end, employee, company)
	return events

def add_department_leaves(events, start, end, employee, company):
	department = frappe.db.get_value("Employee", employee, "department")

	if not department:
		return

	# department leaves
	department_employees = frappe.db.sql_list("""select name from tabEmployee where department=%s
		and company=%s""", (department, company))

	filter_conditions = " and employee in (\"%s\")" % '", "'.join(department_employees)
	add_leaves(events, start, end, filter_conditions=filter_conditions)

def add_leaves(events, start, end, filter_conditions=None):
	conditions = []


	if not cint(frappe.db.get_value("HR Settings", None, "show_leaves_of_all_department_members_in_calendar")):
		from frappe.desk.reportview import build_match_conditions
		match_conditions = build_match_conditions("Leave Application")

		if match_conditions:
			conditions.append(match_conditions)

	query = """select name, from_date, to_date, employee_name, half_day,
		status, employee, docstatus
		from `tabLeave Application` where
		from_date <= %(end)s and to_date >= %(start)s <= to_date
		and docstatus < 2
		and status!='Rejected' """

	if conditions:
		query += ' and ' + ' and '.join(conditions)

	if filter_conditions:
		query += filter_conditions

	for d in frappe.db.sql(query, {"start":start, "end": end}, as_dict=True):
		e = {
			"name": d.name,
			"doctype": "Leave Application",
			"from_date": d.from_date,
			"to_date": d.to_date,
			"docstatus": d.docstatus,
			"color": d.color,
			"title": cstr(d.employee_name) + \
				(d.half_day and _(" (Half Day)") or ""),
		}
		if e not in events:
			events.append(e)

def add_block_dates(events, start, end, employee, company):
	# block days
	from erpnext.hr.doctype.leave_block_list.leave_block_list import get_applicable_block_dates

	cnt = 0
	block_dates = get_applicable_block_dates(start, end, employee, company, all_lists=True)

	for block_date in block_dates:
		events.append({
			"doctype": "Leave Block List Date",
			"from_date": block_date.block_date,
			"to_date": block_date.block_date,
			"title": _("Leave Blocked") + ": " + block_date.reason,
			"name": "_" + str(cnt),
		})
		cnt+=1

def add_holidays(events, start, end, employee, company):
	applicable_holiday_list = get_holiday_list_for_employee(employee, company)
	if not applicable_holiday_list:
		return

	for holiday in frappe.db.sql("""select name, holiday_date, description
		from `tabHoliday` where parent=%s and holiday_date between %s and %s""",
		(applicable_holiday_list, start, end), as_dict=True):
			events.append({
				"doctype": "Holiday",
				"from_date": holiday.holiday_date,
				"to_date":  holiday.holiday_date,
				"title": _("Holiday") + ": " + cstr(holiday.description),
				"name": holiday.name
			})

@frappe.whitelist()
def get_mandatory_approval(doctype):
	mandatory = ""
	if doctype == "Leave Application":
		mandatory = frappe.db.get_single_value('HR Settings',
				'leave_approver_mandatory_in_leave_application')
	else:
		mandatory = frappe.db.get_single_value('HR Settings',
				'expense_approver_mandatory_in_expense_claim')

	return mandatory

def get_approved_leaves_for_period(employee, leave_type, from_date, to_date):
	query = """
		select employee, leave_type, from_date, to_date, total_leave_days
		from `tabLeave Application`
		where employee=%(employee)s
			and docstatus=1
			and (from_date between %(from_date)s and %(to_date)s
				or to_date between %(from_date)s and %(to_date)s
				or (from_date < %(from_date)s and to_date > %(to_date)s))
	"""
	if leave_type:
		query += "and leave_type=%(leave_type)s"

	leave_applications = frappe.db.sql(query,{
		"from_date": from_date,
		"to_date": to_date,
		"employee": employee,
		"leave_type": leave_type
	}, as_dict=1)

	leave_days = 0
	for leave_app in leave_applications:
		if leave_app.from_date >= getdate(from_date) and leave_app.to_date <= getdate(to_date):
			leave_days += leave_app.total_leave_days
		else:
			if leave_app.from_date < getdate(from_date):
				leave_app.from_date = from_date
			if leave_app.to_date > getdate(to_date):
				leave_app.to_date = to_date

			leave_days += get_number_of_leave_days(employee, leave_type,
				leave_app.from_date, leave_app.to_date)

	return leave_days

@frappe.whitelist()
def get_leave_approver(employee, department=None):
	if not department:
		department = frappe.db.get_value('Employee', employee, 'department')

	if department:
		return frappe.db.get_value('Department Approver', {'parent': department,
			'parentfield': 'leave_approvers', 'idx': 1}, 'approver')<|MERGE_RESOLUTION|>--- conflicted
+++ resolved
@@ -448,7 +448,6 @@
 
 	allocation_records = get_leave_allocation_records(employee, date, leave_type)
 	allocation = allocation_records.get(leave_type, frappe._dict())
-<<<<<<< HEAD
 
 	end_date = allocation.to_date if consider_all_leaves_in_the_allocation_period else date
 	expiry = get_allocation_expiry(employee, leave_type, to_date, date)
@@ -557,21 +556,6 @@
 	return frappe.db.sql("""
 		select employee, leave_type, from_date, to_date, leaves, transaction_type, is_carry_forward
 		from `tabLeave Ledger Entry`
-=======
-	if consider_all_leaves_in_the_allocation_period:
-		date = allocation.to_date
-	leaves_taken = get_leaves_for_period(employee, leave_type, allocation.from_date, date, status="Approved", docname=docname)
-	leaves_encashed = 0
-	if frappe.db.get_value("Leave Type", leave_type, 'allow_encashment') and consider_encashed_leaves:
-		leaves_encashed = flt(allocation.total_leaves_encashed)
-
-	return flt(allocation.total_leaves_allocated) - (flt(leaves_taken) + flt(leaves_encashed))
-
-def get_leaves_for_period(employee, leave_type, from_date, to_date, status, docname=None):
-	leave_applications = frappe.db.sql("""
-		select name, employee, leave_type, from_date, to_date, total_leave_days
-		from `tabLeave Application`
->>>>>>> 1a6bfe98
 		where employee=%(employee)s and leave_type=%(leave_type)s
 			and docstatus=1
 			and leaves<0
