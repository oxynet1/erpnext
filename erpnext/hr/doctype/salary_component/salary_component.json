--- conflicted
+++ resolved
@@ -194,11 +194,7 @@
  "issingle": 0, 
  "istable": 0, 
  "max_attachments": 0, 
-<<<<<<< HEAD
- "modified": "2016-11-07 05:58:21.478256", 
-=======
  "modified": "2016-11-16 12:44:37.733773", 
->>>>>>> 67bceef1
  "modified_by": "Administrator", 
  "module": "HR", 
  "name": "Salary Component", 
