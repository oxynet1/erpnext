# Copyright (c) 2015, Frappe Technologies Pvt. Ltd. and Contributors
# License: GNU General Public License v3. See license.txt

from __future__ import unicode_literals

import frappe
from erpnext.setup.setup_wizard import domainify

def execute():
	for dt in ("assessment", "announcement", "course", "fees"):
		frappe.reload_doc("schools", "doctype", dt)
<<<<<<< HEAD
	
	frappe.reload_doc('website', 'doctype', 'portal_menu_item')
	
=======
		
	frappe.reload_doc('website', 'doctype', 'portal_menu_item')
		
>>>>>>> f69edb3f
	frappe.get_doc('Portal Settings').sync_menu()
	
	if 'schools' in frappe.get_installed_apps():
		domainify.setup_domain('Education')
	else:
		domainify.setup_sidebar_items(domainify.get_domain('Manufacturing'))<|MERGE_RESOLUTION|>--- conflicted
+++ resolved
@@ -9,15 +9,9 @@
 def execute():
 	for dt in ("assessment", "announcement", "course", "fees"):
 		frappe.reload_doc("schools", "doctype", dt)
-<<<<<<< HEAD
-	
+
 	frappe.reload_doc('website', 'doctype', 'portal_menu_item')
-	
-=======
-		
-	frappe.reload_doc('website', 'doctype', 'portal_menu_item')
-		
->>>>>>> f69edb3f
+
 	frappe.get_doc('Portal Settings').sync_menu()
 	
 	if 'schools' in frappe.get_installed_apps():
