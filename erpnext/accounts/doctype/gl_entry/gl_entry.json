--- conflicted
+++ resolved
@@ -511,11 +511,7 @@
  "is_submittable": 0, 
  "issingle": 0, 
  "istable": 0, 
-<<<<<<< HEAD
- "modified": "2015-08-28 17:14:52.661217", 
-=======
  "modified": "2015-09-07 15:51:26", 
->>>>>>> a2fda1c7
  "modified_by": "Administrator", 
  "module": "Accounts", 
  "name": "GL Entry", 
