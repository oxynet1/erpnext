--- conflicted
+++ resolved
@@ -1585,11 +1585,7 @@
  "istable": 0, 
  "max_attachments": 0, 
  "menu_index": 0, 
-<<<<<<< HEAD
- "modified": "2018-04-30 17:34:38.429196", 
-=======
  "modified": "2018-05-09 14:56:08.687994", 
->>>>>>> 8b04d431
  "modified_by": "Administrator", 
  "module": "Accounts", 
  "name": "Journal Entry", 
