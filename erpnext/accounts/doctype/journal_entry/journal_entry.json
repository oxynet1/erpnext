{
 "allow_copy": 0, 
 "allow_import": 1, 
 "allow_rename": 0, 
 "autoname": "naming_series:", 
 "beta": 0, 
 "creation": "2013-03-25 10:53:52", 
 "custom": 0, 
 "docstatus": 0, 
 "doctype": "DocType", 
 "document_type": "Document", 
 "editable_grid": 0, 
 "fields": [
  {
   "allow_on_submit": 0, 
   "bold": 0, 
   "collapsible": 0, 
   "columns": 0, 
   "fieldname": "entry_type_and_date", 
   "fieldtype": "Section Break", 
   "hidden": 0, 
   "ignore_user_permissions": 0, 
   "ignore_xss_filter": 0, 
   "in_filter": 0, 
   "in_list_view": 0, 
   "in_standard_filter": 0, 
   "label": "", 
   "length": 0, 
   "no_copy": 0, 
   "options": "icon-flag", 
   "permlevel": 0, 
   "print_hide": 0, 
   "print_hide_if_no_value": 0, 
   "read_only": 0, 
   "remember_last_selected_value": 0, 
   "report_hide": 0, 
   "reqd": 0, 
   "search_index": 0, 
   "set_only_once": 0, 
   "unique": 0
  }, 
  {
   "allow_on_submit": 1, 
   "bold": 0, 
   "collapsible": 0, 
   "columns": 0, 
   "default": "", 
   "fieldname": "title", 
   "fieldtype": "Data", 
   "hidden": 1, 
   "ignore_user_permissions": 0, 
   "ignore_xss_filter": 0, 
   "in_filter": 0, 
   "in_list_view": 0, 
   "in_standard_filter": 0, 
   "label": "Title", 
   "length": 0, 
   "no_copy": 1, 
   "permlevel": 0, 
   "precision": "", 
   "print_hide": 1, 
   "print_hide_if_no_value": 0, 
   "read_only": 0, 
   "remember_last_selected_value": 0, 
   "report_hide": 0, 
   "reqd": 0, 
   "search_index": 0, 
   "set_only_once": 0, 
   "unique": 0
  }, 
  {
   "allow_on_submit": 0, 
   "bold": 0, 
   "collapsible": 0, 
   "columns": 0, 
   "default": "Journal Entry", 
   "fieldname": "voucher_type", 
   "fieldtype": "Select", 
   "hidden": 0, 
   "ignore_user_permissions": 0, 
   "ignore_xss_filter": 0, 
   "in_filter": 1, 
   "in_list_view": 0, 
   "in_standard_filter": 0, 
   "label": "Entry Type", 
   "length": 0, 
   "no_copy": 0, 
   "oldfieldname": "voucher_type", 
   "oldfieldtype": "Select", 
   "options": "Journal Entry\nBank Entry\nCash Entry\nCredit Card Entry\nDebit Note\nCredit Note\nContra Entry\nExcise Entry\nWrite Off Entry\nOpening Entry\nDepreciation Entry", 
   "permlevel": 0, 
   "print_hide": 0, 
   "print_hide_if_no_value": 0, 
   "read_only": 0, 
   "remember_last_selected_value": 0, 
   "report_hide": 0, 
   "reqd": 1, 
   "search_index": 1, 
   "set_only_once": 0, 
   "unique": 0
  }, 
  {
   "allow_on_submit": 0, 
   "bold": 0, 
   "collapsible": 0, 
   "columns": 0, 
   "fieldname": "naming_series", 
   "fieldtype": "Select", 
   "hidden": 0, 
   "ignore_user_permissions": 0, 
   "ignore_xss_filter": 0, 
   "in_filter": 0, 
   "in_list_view": 0, 
   "in_standard_filter": 0, 
   "label": "Series", 
   "length": 0, 
   "no_copy": 1, 
   "oldfieldname": "naming_series", 
   "oldfieldtype": "Select", 
   "options": "JV-", 
   "permlevel": 0, 
   "print_hide": 1, 
   "print_hide_if_no_value": 0, 
   "read_only": 0, 
   "remember_last_selected_value": 0, 
   "report_hide": 0, 
   "reqd": 1, 
   "search_index": 0, 
   "set_only_once": 0, 
   "unique": 0
  }, 
  {
   "allow_on_submit": 0, 
   "bold": 0, 
   "collapsible": 0, 
   "columns": 0, 
   "fieldname": "column_break1", 
   "fieldtype": "Column Break", 
   "hidden": 0, 
   "ignore_user_permissions": 0, 
   "ignore_xss_filter": 0, 
   "in_filter": 0, 
   "in_list_view": 0, 
   "in_standard_filter": 0, 
   "length": 0, 
   "no_copy": 0, 
   "oldfieldtype": "Column Break", 
   "permlevel": 0, 
   "print_hide": 0, 
   "print_hide_if_no_value": 0, 
   "read_only": 0, 
   "remember_last_selected_value": 0, 
   "report_hide": 0, 
   "reqd": 0, 
   "search_index": 0, 
   "set_only_once": 0, 
   "unique": 0, 
   "width": "50%"
  }, 
  {
   "allow_on_submit": 0, 
   "bold": 0, 
   "collapsible": 0, 
   "columns": 0, 
   "fieldname": "posting_date", 
   "fieldtype": "Date", 
   "hidden": 0, 
   "ignore_user_permissions": 0, 
   "ignore_xss_filter": 0, 
   "in_filter": 1, 
   "in_list_view": 0, 
   "in_standard_filter": 0, 
   "label": "Posting Date", 
   "length": 0, 
   "no_copy": 1, 
   "oldfieldname": "posting_date", 
   "oldfieldtype": "Date", 
   "permlevel": 0, 
   "print_hide": 0, 
   "print_hide_if_no_value": 0, 
   "read_only": 0, 
   "remember_last_selected_value": 0, 
   "report_hide": 0, 
   "reqd": 1, 
   "search_index": 1, 
   "set_only_once": 0, 
   "unique": 0
  }, 
  {
   "allow_on_submit": 0, 
   "bold": 0, 
   "collapsible": 0, 
   "columns": 0, 
   "fieldname": "company", 
   "fieldtype": "Link", 
   "hidden": 0, 
   "ignore_user_permissions": 0, 
   "ignore_xss_filter": 0, 
   "in_filter": 1, 
   "in_list_view": 0, 
   "in_standard_filter": 0, 
   "label": "Company", 
   "length": 0, 
   "no_copy": 0, 
   "oldfieldname": "company", 
   "oldfieldtype": "Link", 
   "options": "Company", 
   "permlevel": 0, 
   "print_hide": 1, 
   "print_hide_if_no_value": 0, 
   "read_only": 0, 
   "remember_last_selected_value": 1, 
   "report_hide": 0, 
   "reqd": 1, 
   "search_index": 1, 
   "set_only_once": 0, 
   "unique": 0
  }, 
  {
   "allow_on_submit": 0, 
   "bold": 0, 
   "collapsible": 0, 
   "columns": 0, 
   "fieldname": "2_add_edit_gl_entries", 
   "fieldtype": "Section Break", 
   "hidden": 0, 
   "ignore_user_permissions": 0, 
   "ignore_xss_filter": 0, 
   "in_filter": 0, 
   "in_list_view": 0, 
   "in_standard_filter": 0, 
   "label": "", 
   "length": 0, 
   "no_copy": 0, 
   "oldfieldtype": "Section Break", 
   "options": "icon-table", 
   "permlevel": 0, 
   "print_hide": 0, 
   "print_hide_if_no_value": 0, 
   "read_only": 0, 
   "remember_last_selected_value": 0, 
   "report_hide": 0, 
   "reqd": 0, 
   "search_index": 0, 
   "set_only_once": 0, 
   "unique": 0
  }, 
  {
   "allow_on_submit": 0, 
   "bold": 0, 
   "collapsible": 0, 
   "columns": 0, 
   "fieldname": "accounts", 
   "fieldtype": "Table", 
   "hidden": 0, 
   "ignore_user_permissions": 0, 
   "ignore_xss_filter": 0, 
   "in_filter": 0, 
   "in_list_view": 0, 
   "in_standard_filter": 0, 
   "label": "Accounting Entries", 
   "length": 0, 
   "no_copy": 0, 
   "oldfieldname": "entries", 
   "oldfieldtype": "Table", 
   "options": "Journal Entry Account", 
   "permlevel": 0, 
   "print_hide": 0, 
   "print_hide_if_no_value": 0, 
   "read_only": 0, 
   "remember_last_selected_value": 0, 
   "report_hide": 0, 
   "reqd": 1, 
   "search_index": 0, 
   "set_only_once": 0, 
   "unique": 0
  }, 
  {
   "allow_on_submit": 0, 
   "bold": 0, 
   "collapsible": 0, 
   "columns": 0, 
   "fieldname": "section_break99", 
   "fieldtype": "Section Break", 
   "hidden": 0, 
   "ignore_user_permissions": 0, 
   "ignore_xss_filter": 0, 
   "in_filter": 0, 
   "in_list_view": 0, 
   "in_standard_filter": 0, 
   "length": 0, 
   "no_copy": 0, 
   "permlevel": 0, 
   "print_hide": 0, 
   "print_hide_if_no_value": 0, 
   "read_only": 0, 
   "remember_last_selected_value": 0, 
   "report_hide": 0, 
   "reqd": 0, 
   "search_index": 0, 
   "set_only_once": 0, 
   "unique": 0
  }, 
  {
   "allow_on_submit": 0, 
   "bold": 0, 
   "collapsible": 0, 
   "columns": 0, 
   "description": "", 
   "fieldname": "cheque_no", 
   "fieldtype": "Data", 
   "hidden": 0, 
   "ignore_user_permissions": 0, 
   "ignore_xss_filter": 0, 
   "in_filter": 1, 
   "in_list_view": 1, 
   "in_standard_filter": 0, 
   "label": "Reference Number", 
   "length": 0, 
   "no_copy": 1, 
   "oldfieldname": "cheque_no", 
   "oldfieldtype": "Data", 
   "permlevel": 0, 
   "print_hide": 0, 
   "print_hide_if_no_value": 0, 
   "read_only": 0, 
   "remember_last_selected_value": 0, 
   "report_hide": 0, 
   "reqd": 0, 
   "search_index": 1, 
   "set_only_once": 0, 
   "unique": 0
  }, 
  {
   "allow_on_submit": 0, 
   "bold": 0, 
   "collapsible": 0, 
   "columns": 0, 
   "fieldname": "cheque_date", 
   "fieldtype": "Date", 
   "hidden": 0, 
   "ignore_user_permissions": 0, 
   "ignore_xss_filter": 0, 
   "in_filter": 0, 
   "in_list_view": 0, 
   "in_standard_filter": 0, 
   "label": "Reference Date", 
   "length": 0, 
   "no_copy": 1, 
   "oldfieldname": "cheque_date", 
   "oldfieldtype": "Date", 
   "permlevel": 0, 
   "print_hide": 0, 
   "print_hide_if_no_value": 0, 
   "read_only": 0, 
   "remember_last_selected_value": 0, 
   "report_hide": 0, 
   "reqd": 0, 
   "search_index": 0, 
   "set_only_once": 0, 
   "unique": 0
  }, 
  {
   "allow_on_submit": 0, 
   "bold": 0, 
   "collapsible": 0, 
   "columns": 0, 
   "fieldname": "user_remark", 
   "fieldtype": "Small Text", 
   "hidden": 0, 
   "ignore_user_permissions": 0, 
   "ignore_xss_filter": 0, 
   "in_filter": 1, 
   "in_list_view": 0, 
   "in_standard_filter": 0, 
   "label": "User Remark", 
   "length": 0, 
   "no_copy": 1, 
   "oldfieldname": "user_remark", 
   "oldfieldtype": "Small Text", 
   "permlevel": 0, 
   "print_hide": 1, 
   "print_hide_if_no_value": 0, 
   "read_only": 0, 
   "remember_last_selected_value": 0, 
   "report_hide": 0, 
   "reqd": 0, 
   "search_index": 0, 
   "set_only_once": 0, 
   "unique": 0
  }, 
  {
   "allow_on_submit": 0, 
   "bold": 0, 
   "collapsible": 0, 
   "columns": 0, 
   "fieldname": "column_break99", 
   "fieldtype": "Column Break", 
   "hidden": 0, 
   "ignore_user_permissions": 0, 
   "ignore_xss_filter": 0, 
   "in_filter": 0, 
   "in_list_view": 0, 
   "in_standard_filter": 0, 
   "length": 0, 
   "no_copy": 0, 
   "permlevel": 0, 
   "print_hide": 0, 
   "print_hide_if_no_value": 0, 
   "read_only": 0, 
   "remember_last_selected_value": 0, 
   "report_hide": 0, 
   "reqd": 0, 
   "search_index": 0, 
   "set_only_once": 0, 
   "unique": 0
  }, 
  {
   "allow_on_submit": 0, 
   "bold": 0, 
   "collapsible": 0, 
   "columns": 0, 
   "fieldname": "total_debit", 
   "fieldtype": "Currency", 
   "hidden": 0, 
   "ignore_user_permissions": 0, 
   "ignore_xss_filter": 0, 
   "in_filter": 1, 
   "in_list_view": 0, 
   "in_standard_filter": 0, 
   "label": "Total Debit", 
   "length": 0, 
   "no_copy": 1, 
   "oldfieldname": "total_debit", 
   "oldfieldtype": "Currency", 
   "options": "Company:company:default_currency", 
   "permlevel": 0, 
   "print_hide": 1, 
   "print_hide_if_no_value": 0, 
   "read_only": 1, 
   "remember_last_selected_value": 0, 
   "report_hide": 0, 
   "reqd": 0, 
   "search_index": 0, 
   "set_only_once": 0, 
   "unique": 0
  }, 
  {
   "allow_on_submit": 0, 
   "bold": 0, 
   "collapsible": 0, 
   "columns": 0, 
   "fieldname": "total_credit", 
   "fieldtype": "Currency", 
   "hidden": 0, 
   "ignore_user_permissions": 0, 
   "ignore_xss_filter": 0, 
   "in_filter": 1, 
   "in_list_view": 0, 
   "in_standard_filter": 0, 
   "label": "Total Credit", 
   "length": 0, 
   "no_copy": 1, 
   "oldfieldname": "total_credit", 
   "oldfieldtype": "Currency", 
   "options": "Company:company:default_currency", 
   "permlevel": 0, 
   "print_hide": 1, 
   "print_hide_if_no_value": 0, 
   "read_only": 1, 
   "remember_last_selected_value": 0, 
   "report_hide": 0, 
   "reqd": 0, 
   "search_index": 0, 
   "set_only_once": 0, 
   "unique": 0
  }, 
  {
   "allow_on_submit": 0, 
   "bold": 0, 
   "collapsible": 0, 
   "columns": 0, 
   "depends_on": "difference", 
   "fieldname": "difference", 
   "fieldtype": "Currency", 
   "hidden": 0, 
   "ignore_user_permissions": 0, 
   "ignore_xss_filter": 0, 
   "in_filter": 0, 
   "in_list_view": 0, 
   "in_standard_filter": 0, 
   "label": "Difference (Dr - Cr)", 
   "length": 0, 
   "no_copy": 1, 
   "oldfieldname": "difference", 
   "oldfieldtype": "Currency", 
   "options": "Company:company:default_currency", 
   "permlevel": 0, 
   "print_hide": 1, 
   "print_hide_if_no_value": 0, 
   "read_only": 1, 
   "remember_last_selected_value": 0, 
   "report_hide": 0, 
   "reqd": 0, 
   "search_index": 0, 
   "set_only_once": 0, 
   "unique": 0
  }, 
  {
   "allow_on_submit": 0, 
   "bold": 0, 
   "collapsible": 0, 
   "columns": 0, 
   "depends_on": "difference", 
   "fieldname": "get_balance", 
   "fieldtype": "Button", 
   "hidden": 0, 
   "ignore_user_permissions": 0, 
   "ignore_xss_filter": 0, 
   "in_filter": 0, 
   "in_list_view": 0, 
   "in_standard_filter": 0, 
   "label": "Make Difference Entry", 
   "length": 0, 
   "no_copy": 0, 
   "oldfieldtype": "Button", 
   "permlevel": 0, 
   "print_hide": 0, 
   "print_hide_if_no_value": 0, 
   "read_only": 0, 
   "remember_last_selected_value": 0, 
   "report_hide": 0, 
   "reqd": 0, 
   "search_index": 0, 
   "set_only_once": 0, 
   "unique": 0
  }, 
  {
   "allow_on_submit": 0, 
   "bold": 0, 
   "collapsible": 0, 
   "columns": 0, 
   "fieldname": "multi_currency", 
   "fieldtype": "Check", 
   "hidden": 0, 
   "ignore_user_permissions": 0, 
   "ignore_xss_filter": 0, 
   "in_filter": 0, 
   "in_list_view": 0, 
   "in_standard_filter": 0, 
   "label": "Multi Currency", 
   "length": 0, 
   "no_copy": 0, 
   "permlevel": 0, 
   "precision": "", 
   "print_hide": 1, 
   "print_hide_if_no_value": 0, 
   "read_only": 0, 
   "remember_last_selected_value": 0, 
   "report_hide": 0, 
   "reqd": 0, 
   "search_index": 0, 
   "set_only_once": 0, 
   "unique": 0
  }, 
  {
   "allow_on_submit": 0, 
   "bold": 0, 
   "collapsible": 0, 
   "columns": 0, 
   "fieldname": "total_amount_currency", 
   "fieldtype": "Link", 
   "hidden": 1, 
   "ignore_user_permissions": 0, 
   "ignore_xss_filter": 0, 
   "in_filter": 0, 
   "in_list_view": 0, 
   "in_standard_filter": 0, 
   "label": "Total Amount Currency", 
   "length": 0, 
   "no_copy": 1, 
   "options": "Currency", 
   "permlevel": 0, 
   "precision": "", 
   "print_hide": 1, 
   "print_hide_if_no_value": 0, 
   "read_only": 1, 
   "remember_last_selected_value": 0, 
   "report_hide": 1, 
   "reqd": 0, 
   "search_index": 0, 
   "set_only_once": 0, 
   "unique": 0
  }, 
  {
   "allow_on_submit": 0, 
   "bold": 1, 
   "collapsible": 0, 
   "columns": 0, 
   "fieldname": "total_amount", 
   "fieldtype": "Currency", 
   "hidden": 1, 
   "ignore_user_permissions": 0, 
   "ignore_xss_filter": 0, 
   "in_filter": 0, 
   "in_list_view": 1, 
   "in_standard_filter": 0, 
   "label": "Total Amount", 
   "length": 0, 
   "no_copy": 1, 
   "options": "total_amount_currency", 
   "permlevel": 0, 
   "print_hide": 0, 
   "print_hide_if_no_value": 0, 
   "read_only": 1, 
   "remember_last_selected_value": 0, 
   "report_hide": 1, 
   "reqd": 0, 
   "search_index": 0, 
   "set_only_once": 0, 
   "unique": 0
  }, 
  {
   "allow_on_submit": 0, 
   "bold": 0, 
   "collapsible": 0, 
   "columns": 0, 
   "fieldname": "total_amount_in_words", 
   "fieldtype": "Data", 
   "hidden": 1, 
   "ignore_user_permissions": 0, 
   "ignore_xss_filter": 0, 
   "in_filter": 0, 
   "in_list_view": 0, 
   "in_standard_filter": 0, 
   "label": "Total Amount in Words", 
   "length": 0, 
   "no_copy": 1, 
   "permlevel": 0, 
   "print_hide": 1, 
   "print_hide_if_no_value": 0, 
   "read_only": 1, 
   "remember_last_selected_value": 0, 
   "report_hide": 1, 
   "reqd": 0, 
   "search_index": 0, 
   "set_only_once": 0, 
   "unique": 0
  }, 
  {
   "allow_on_submit": 0, 
   "bold": 0, 
   "collapsible": 1, 
   "columns": 0, 
   "fieldname": "reference", 
   "fieldtype": "Section Break", 
   "hidden": 0, 
   "ignore_user_permissions": 0, 
   "ignore_xss_filter": 0, 
   "in_filter": 0, 
   "in_list_view": 0, 
   "in_standard_filter": 0, 
   "label": "Reference", 
   "length": 0, 
   "no_copy": 0, 
   "options": "icon-pushpin", 
   "permlevel": 0, 
   "print_hide": 0, 
   "print_hide_if_no_value": 0, 
   "read_only": 0, 
   "remember_last_selected_value": 0, 
   "report_hide": 0, 
   "reqd": 0, 
   "search_index": 0, 
   "set_only_once": 0, 
   "unique": 0
  }, 
  {
   "allow_on_submit": 0, 
   "bold": 0, 
   "collapsible": 0, 
   "columns": 0, 
   "fieldname": "clearance_date", 
   "fieldtype": "Date", 
   "hidden": 0, 
   "ignore_user_permissions": 0, 
   "ignore_xss_filter": 0, 
   "in_filter": 1, 
   "in_list_view": 0, 
   "in_standard_filter": 0, 
   "label": "Clearance Date", 
   "length": 0, 
   "no_copy": 1, 
   "oldfieldname": "clearance_date", 
   "oldfieldtype": "Date", 
   "permlevel": 0, 
   "print_hide": 0, 
   "print_hide_if_no_value": 0, 
   "read_only": 1, 
   "remember_last_selected_value": 0, 
   "report_hide": 0, 
   "reqd": 0, 
   "search_index": 1, 
   "set_only_once": 0, 
   "unique": 0
  }, 
  {
   "allow_on_submit": 0, 
   "bold": 0, 
   "collapsible": 0, 
   "columns": 0, 
   "description": "", 
   "fieldname": "remark", 
   "fieldtype": "Small Text", 
   "hidden": 0, 
   "ignore_user_permissions": 0, 
   "ignore_xss_filter": 0, 
   "in_filter": 0, 
   "in_list_view": 0, 
   "in_standard_filter": 0, 
   "label": "Remark", 
   "length": 0, 
   "no_copy": 1, 
   "oldfieldname": "remark", 
   "oldfieldtype": "Small Text", 
   "permlevel": 0, 
   "print_hide": 0, 
   "print_hide_if_no_value": 0, 
   "read_only": 1, 
   "remember_last_selected_value": 0, 
   "report_hide": 0, 
   "reqd": 0, 
   "search_index": 0, 
   "set_only_once": 0, 
   "unique": 0
  }, 
  {
   "allow_on_submit": 0, 
   "bold": 0, 
   "collapsible": 0, 
   "columns": 0, 
   "fieldname": "column_break98", 
   "fieldtype": "Column Break", 
   "hidden": 0, 
   "ignore_user_permissions": 0, 
   "ignore_xss_filter": 0, 
   "in_filter": 0, 
   "in_list_view": 0, 
   "in_standard_filter": 0, 
   "length": 0, 
   "no_copy": 0, 
   "permlevel": 0, 
   "print_hide": 0, 
   "print_hide_if_no_value": 0, 
   "read_only": 0, 
   "remember_last_selected_value": 0, 
   "report_hide": 0, 
   "reqd": 0, 
   "search_index": 0, 
   "set_only_once": 0, 
   "unique": 0
  }, 
  {
   "allow_on_submit": 0, 
   "bold": 0, 
   "collapsible": 0, 
   "columns": 0, 
   "fieldname": "bill_no", 
   "fieldtype": "Data", 
   "hidden": 0, 
   "ignore_user_permissions": 0, 
   "ignore_xss_filter": 0, 
   "in_filter": 0, 
   "in_list_view": 0, 
   "in_standard_filter": 0, 
   "label": "Bill No", 
   "length": 0, 
   "no_copy": 0, 
   "oldfieldname": "bill_no", 
   "oldfieldtype": "Data", 
   "permlevel": 0, 
   "print_hide": 1, 
   "print_hide_if_no_value": 0, 
   "read_only": 0, 
   "remember_last_selected_value": 0, 
   "report_hide": 0, 
   "reqd": 0, 
   "search_index": 0, 
   "set_only_once": 0, 
   "unique": 0
  }, 
  {
   "allow_on_submit": 0, 
   "bold": 0, 
   "collapsible": 0, 
   "columns": 0, 
   "fieldname": "bill_date", 
   "fieldtype": "Date", 
   "hidden": 0, 
   "ignore_user_permissions": 0, 
   "ignore_xss_filter": 0, 
   "in_filter": 0, 
   "in_list_view": 0, 
   "in_standard_filter": 0, 
   "label": "Bill Date", 
   "length": 0, 
   "no_copy": 0, 
   "oldfieldname": "bill_date", 
   "oldfieldtype": "Date", 
   "permlevel": 0, 
   "print_hide": 1, 
   "print_hide_if_no_value": 0, 
   "read_only": 0, 
   "remember_last_selected_value": 0, 
   "report_hide": 0, 
   "reqd": 0, 
   "search_index": 0, 
   "set_only_once": 0, 
   "unique": 0
  }, 
  {
   "allow_on_submit": 0, 
   "bold": 0, 
   "collapsible": 0, 
   "columns": 0, 
   "fieldname": "due_date", 
   "fieldtype": "Date", 
   "hidden": 0, 
   "ignore_user_permissions": 0, 
   "ignore_xss_filter": 0, 
   "in_filter": 0, 
   "in_list_view": 0, 
   "in_standard_filter": 0, 
   "label": "Due Date", 
   "length": 0, 
   "no_copy": 0, 
   "oldfieldname": "due_date", 
   "oldfieldtype": "Date", 
   "permlevel": 0, 
   "print_hide": 0, 
   "print_hide_if_no_value": 0, 
   "read_only": 0, 
   "remember_last_selected_value": 0, 
   "report_hide": 0, 
   "reqd": 0, 
   "search_index": 0, 
   "set_only_once": 0, 
   "unique": 0
  }, 
  {
   "allow_on_submit": 0, 
   "bold": 0, 
   "collapsible": 1, 
   "columns": 0, 
   "depends_on": "eval:doc.voucher_type == 'Write Off Entry'", 
   "fieldname": "write_off", 
   "fieldtype": "Section Break", 
   "hidden": 0, 
   "ignore_user_permissions": 0, 
   "ignore_xss_filter": 0, 
   "in_filter": 0, 
   "in_list_view": 0, 
   "in_standard_filter": 0, 
   "label": "Write Off", 
   "length": 0, 
   "no_copy": 0, 
   "permlevel": 0, 
   "precision": "", 
   "print_hide": 0, 
   "print_hide_if_no_value": 0, 
   "read_only": 0, 
   "remember_last_selected_value": 0, 
   "report_hide": 0, 
   "reqd": 0, 
   "search_index": 0, 
   "set_only_once": 0, 
   "unique": 0
  }, 
  {
   "allow_on_submit": 0, 
   "bold": 0, 
   "collapsible": 0, 
   "columns": 0, 
   "default": "Accounts Receivable", 
   "depends_on": "eval:doc.voucher_type == 'Write Off Entry'", 
   "fieldname": "write_off_based_on", 
   "fieldtype": "Select", 
   "hidden": 0, 
   "ignore_user_permissions": 0, 
   "ignore_xss_filter": 0, 
   "in_filter": 0, 
   "in_list_view": 0, 
   "in_standard_filter": 0, 
   "label": "Write Off Based On", 
   "length": 0, 
   "no_copy": 0, 
   "options": "Accounts Receivable\nAccounts Payable", 
   "permlevel": 0, 
   "print_hide": 1, 
   "print_hide_if_no_value": 0, 
   "read_only": 0, 
   "remember_last_selected_value": 0, 
   "report_hide": 1, 
   "reqd": 0, 
   "search_index": 0, 
   "set_only_once": 0, 
   "unique": 0
  }, 
  {
   "allow_on_submit": 0, 
   "bold": 0, 
   "collapsible": 0, 
   "columns": 0, 
   "depends_on": "eval:doc.voucher_type == 'Write Off Entry'", 
   "fieldname": "get_outstanding_invoices", 
   "fieldtype": "Button", 
   "hidden": 0, 
   "ignore_user_permissions": 0, 
   "ignore_xss_filter": 0, 
   "in_filter": 0, 
   "in_list_view": 0, 
   "in_standard_filter": 0, 
   "label": "Get Outstanding Invoices", 
   "length": 0, 
   "no_copy": 0, 
   "options": "get_outstanding_invoices", 
   "permlevel": 0, 
   "print_hide": 1, 
   "print_hide_if_no_value": 0, 
   "read_only": 0, 
   "remember_last_selected_value": 0, 
   "report_hide": 0, 
   "reqd": 0, 
   "search_index": 0, 
   "set_only_once": 0, 
   "unique": 0
  }, 
  {
   "allow_on_submit": 0, 
   "bold": 0, 
   "collapsible": 0, 
   "columns": 0, 
   "fieldname": "column_break_30", 
   "fieldtype": "Column Break", 
   "hidden": 0, 
   "ignore_user_permissions": 0, 
   "ignore_xss_filter": 0, 
   "in_filter": 0, 
   "in_list_view": 0, 
   "in_standard_filter": 0, 
   "length": 0, 
   "no_copy": 0, 
   "permlevel": 0, 
   "precision": "", 
   "print_hide": 0, 
   "print_hide_if_no_value": 0, 
   "read_only": 0, 
   "remember_last_selected_value": 0, 
   "report_hide": 0, 
   "reqd": 0, 
   "search_index": 0, 
   "set_only_once": 0, 
   "unique": 0
  }, 
  {
   "allow_on_submit": 0, 
   "bold": 0, 
   "collapsible": 0, 
   "columns": 0, 
   "depends_on": "eval:doc.voucher_type == 'Write Off Entry'", 
   "fieldname": "write_off_amount", 
   "fieldtype": "Currency", 
   "hidden": 0, 
   "ignore_user_permissions": 0, 
   "ignore_xss_filter": 0, 
   "in_filter": 0, 
   "in_list_view": 0, 
   "in_standard_filter": 0, 
   "label": "Write Off Amount", 
   "length": 0, 
   "no_copy": 0, 
   "options": "Company:company:default_currency", 
   "permlevel": 0, 
   "print_hide": 1, 
   "print_hide_if_no_value": 0, 
   "read_only": 0, 
   "remember_last_selected_value": 0, 
   "report_hide": 1, 
   "reqd": 0, 
   "search_index": 0, 
   "set_only_once": 0, 
   "unique": 0
  }, 
  {
   "allow_on_submit": 0, 
   "bold": 0, 
   "collapsible": 1, 
   "columns": 0, 
   "fieldname": "printing_settings", 
   "fieldtype": "Section Break", 
   "hidden": 0, 
   "ignore_user_permissions": 0, 
   "ignore_xss_filter": 0, 
   "in_filter": 0, 
   "in_list_view": 0, 
   "in_standard_filter": 0, 
   "label": "Printing Settings", 
   "length": 0, 
   "no_copy": 0, 
   "permlevel": 0, 
   "precision": "", 
   "print_hide": 0, 
   "print_hide_if_no_value": 0, 
   "read_only": 0, 
   "remember_last_selected_value": 0, 
   "report_hide": 0, 
   "reqd": 0, 
   "search_index": 0, 
   "set_only_once": 0, 
   "unique": 0
  }, 
  {
   "allow_on_submit": 1, 
   "bold": 0, 
   "collapsible": 0, 
   "columns": 0, 
   "fieldname": "pay_to_recd_from", 
   "fieldtype": "Data", 
   "hidden": 0, 
   "ignore_user_permissions": 0, 
   "ignore_xss_filter": 0, 
   "in_filter": 0, 
   "in_list_view": 0, 
   "in_standard_filter": 0, 
   "label": "Pay To / Recd From", 
   "length": 0, 
   "no_copy": 1, 
   "permlevel": 0, 
   "print_hide": 0, 
   "print_hide_if_no_value": 0, 
   "read_only": 0, 
   "remember_last_selected_value": 0, 
   "report_hide": 1, 
   "reqd": 0, 
   "search_index": 0, 
   "set_only_once": 0, 
   "unique": 0
  }, 
  {
   "allow_on_submit": 0, 
   "bold": 0, 
   "collapsible": 0, 
   "columns": 0, 
   "fieldname": "column_break_35", 
   "fieldtype": "Column Break", 
   "hidden": 0, 
   "ignore_user_permissions": 0, 
   "ignore_xss_filter": 0, 
   "in_filter": 0, 
   "in_list_view": 0, 
   "in_standard_filter": 0, 
   "length": 0, 
   "no_copy": 0, 
   "permlevel": 0, 
   "precision": "", 
   "print_hide": 0, 
   "print_hide_if_no_value": 0, 
   "read_only": 0, 
   "remember_last_selected_value": 0, 
   "report_hide": 0, 
   "reqd": 0, 
   "search_index": 0, 
   "set_only_once": 0, 
   "unique": 0
  }, 
  {
   "allow_on_submit": 1, 
   "bold": 0, 
   "collapsible": 0, 
   "columns": 0, 
   "fieldname": "letter_head", 
   "fieldtype": "Link", 
   "hidden": 0, 
   "ignore_user_permissions": 0, 
   "ignore_xss_filter": 0, 
   "in_filter": 0, 
   "in_list_view": 0, 
   "in_standard_filter": 0, 
   "label": "Letter Head", 
   "length": 0, 
   "no_copy": 0, 
   "options": "Letter Head", 
   "permlevel": 0, 
   "print_hide": 0, 
   "print_hide_if_no_value": 0, 
   "read_only": 0, 
   "remember_last_selected_value": 0, 
   "report_hide": 0, 
   "reqd": 0, 
   "search_index": 0, 
   "set_only_once": 0, 
   "unique": 0
  }, 
  {
   "allow_on_submit": 1, 
   "bold": 0, 
   "collapsible": 0, 
   "columns": 0, 
   "fieldname": "select_print_heading", 
   "fieldtype": "Link", 
   "hidden": 0, 
   "ignore_user_permissions": 0, 
   "ignore_xss_filter": 0, 
   "in_filter": 0, 
   "in_list_view": 0, 
   "in_standard_filter": 0, 
   "label": "Print Heading", 
   "length": 0, 
   "no_copy": 1, 
   "oldfieldname": "select_print_heading", 
   "oldfieldtype": "Link", 
   "options": "Print Heading", 
   "permlevel": 0, 
   "print_hide": 1, 
   "print_hide_if_no_value": 0, 
   "read_only": 0, 
   "remember_last_selected_value": 0, 
   "report_hide": 1, 
   "reqd": 0, 
   "search_index": 0, 
   "set_only_once": 0, 
   "unique": 0
  }, 
  {
   "allow_on_submit": 0, 
   "bold": 0, 
   "collapsible": 1, 
   "columns": 0, 
   "fieldname": "addtional_info", 
   "fieldtype": "Section Break", 
   "hidden": 0, 
   "ignore_user_permissions": 0, 
   "ignore_xss_filter": 0, 
   "in_filter": 0, 
   "in_list_view": 0, 
   "in_standard_filter": 0, 
   "label": "More Information", 
   "length": 0, 
   "no_copy": 0, 
   "oldfieldtype": "Section Break", 
   "options": "icon-file-text", 
   "permlevel": 0, 
   "print_hide": 0, 
   "print_hide_if_no_value": 0, 
   "read_only": 0, 
   "remember_last_selected_value": 0, 
   "report_hide": 0, 
   "reqd": 0, 
   "search_index": 0, 
   "set_only_once": 0, 
   "unique": 0
  }, 
  {
   "allow_on_submit": 0, 
   "bold": 0, 
   "collapsible": 0, 
   "columns": 0, 
   "fieldname": "column_break3", 
   "fieldtype": "Column Break", 
   "hidden": 0, 
   "ignore_user_permissions": 0, 
   "ignore_xss_filter": 0, 
   "in_filter": 0, 
   "in_list_view": 0, 
   "in_standard_filter": 0, 
   "length": 0, 
   "no_copy": 0, 
   "oldfieldtype": "Column Break", 
   "permlevel": 0, 
   "print_hide": 0, 
   "print_hide_if_no_value": 0, 
   "read_only": 0, 
   "remember_last_selected_value": 0, 
   "report_hide": 0, 
   "reqd": 0, 
   "search_index": 0, 
   "set_only_once": 0, 
   "unique": 0, 
   "width": "50%"
  }, 
  {
   "allow_on_submit": 0, 
   "bold": 0, 
   "collapsible": 0, 
   "columns": 0, 
   "default": "No", 
   "description": "", 
   "fieldname": "is_opening", 
   "fieldtype": "Select", 
   "hidden": 0, 
   "ignore_user_permissions": 0, 
   "ignore_xss_filter": 0, 
   "in_filter": 1, 
   "in_list_view": 0, 
   "in_standard_filter": 0, 
   "label": "Is Opening", 
   "length": 0, 
   "no_copy": 0, 
   "oldfieldname": "is_opening", 
   "oldfieldtype": "Select", 
   "options": "No\nYes", 
   "permlevel": 0, 
   "print_hide": 1, 
   "print_hide_if_no_value": 0, 
   "read_only": 0, 
   "remember_last_selected_value": 0, 
   "report_hide": 0, 
   "reqd": 0, 
   "search_index": 1, 
   "set_only_once": 0, 
   "unique": 0
  }, 
  {
   "allow_on_submit": 0, 
   "bold": 0, 
   "collapsible": 0, 
   "columns": 0, 
   "depends_on": "eval:inList([\"Credit Note\", \"Debit Note\"], doc.voucher_type)", 
   "fieldname": "stock_entry", 
   "fieldtype": "Link", 
   "hidden": 0, 
   "ignore_user_permissions": 0, 
   "ignore_xss_filter": 0, 
   "in_filter": 0, 
   "in_list_view": 0, 
   "in_standard_filter": 0, 
   "label": "Stock Entry", 
   "length": 0, 
   "no_copy": 0, 
   "options": "Stock Entry", 
   "permlevel": 0, 
   "precision": "", 
   "print_hide": 0, 
   "print_hide_if_no_value": 0, 
   "read_only": 1, 
   "remember_last_selected_value": 0, 
   "report_hide": 0, 
   "reqd": 0, 
   "search_index": 0, 
   "set_only_once": 0, 
   "unique": 0
  }, 
  {
   "allow_on_submit": 0, 
   "bold": 0, 
   "collapsible": 0, 
   "columns": 0, 
   "fieldname": "amended_from", 
   "fieldtype": "Link", 
   "hidden": 0, 
   "ignore_user_permissions": 1, 
   "ignore_xss_filter": 0, 
   "in_filter": 0, 
   "in_list_view": 0, 
   "in_standard_filter": 0, 
   "label": "Amended From", 
   "length": 0, 
   "no_copy": 1, 
   "oldfieldname": "amended_from", 
   "oldfieldtype": "Link", 
   "options": "Journal Entry", 
   "permlevel": 0, 
   "print_hide": 1, 
   "print_hide_if_no_value": 0, 
   "read_only": 1, 
   "remember_last_selected_value": 0, 
   "report_hide": 0, 
   "reqd": 0, 
   "search_index": 0, 
   "set_only_once": 0, 
   "unique": 0
  }
 ], 
 "hide_heading": 0, 
 "hide_toolbar": 0, 
 "icon": "icon-file-text", 
 "idx": 176, 
 "image_view": 0, 
 "in_create": 0, 
 "in_dialog": 0, 
 "is_submittable": 1, 
 "issingle": 0, 
 "istable": 0, 
 "max_attachments": 0, 
 "menu_index": 0, 
<<<<<<< HEAD
 "modified": "2016-10-31 08:06:05.549102", 
=======
 "modified": "2016-11-03 15:52:10.053886", 
>>>>>>> dc3d9ac2
 "modified_by": "Administrator", 
 "module": "Accounts", 
 "name": "Journal Entry", 
 "owner": "Administrator", 
 "permissions": [
  {
   "amend": 1, 
   "apply_user_permissions": 0, 
   "cancel": 1, 
   "create": 1, 
   "delete": 1, 
   "email": 1, 
   "export": 0, 
   "if_owner": 0, 
   "import": 0, 
   "is_custom": 0, 
   "permlevel": 0, 
   "print": 1, 
   "read": 1, 
   "report": 1, 
   "role": "Accounts User", 
   "set_user_permissions": 0, 
   "share": 1, 
   "submit": 1, 
   "write": 1
  }, 
  {
   "amend": 1, 
   "apply_user_permissions": 0, 
   "cancel": 1, 
   "create": 1, 
   "delete": 1, 
   "email": 1, 
   "export": 0, 
   "if_owner": 0, 
   "import": 0, 
   "is_custom": 0, 
   "permlevel": 0, 
   "print": 1, 
   "read": 1, 
   "report": 1, 
   "role": "Accounts Manager", 
   "set_user_permissions": 0, 
   "share": 1, 
   "submit": 1, 
   "write": 1
  }, 
  {
   "amend": 0, 
   "apply_user_permissions": 0, 
   "cancel": 0, 
   "create": 0, 
   "delete": 0, 
   "email": 1, 
   "export": 0, 
   "if_owner": 0, 
   "import": 0, 
   "is_custom": 0, 
   "permlevel": 0, 
   "print": 1, 
   "read": 1, 
   "report": 1, 
   "role": "Auditor", 
   "set_user_permissions": 0, 
   "share": 0, 
   "submit": 0, 
   "write": 0
  }
 ], 
 "quick_entry": 0, 
 "read_only": 0, 
 "read_only_onload": 1, 
 "search_fields": "voucher_type,posting_date, due_date, cheque_no", 
 "sort_field": "modified", 
 "sort_order": "DESC", 
 "title_field": "title", 
 "track_seen": 0
}<|MERGE_RESOLUTION|>--- conflicted
+++ resolved
@@ -1293,11 +1293,7 @@
  "istable": 0, 
  "max_attachments": 0, 
  "menu_index": 0, 
-<<<<<<< HEAD
- "modified": "2016-10-31 08:06:05.549102", 
-=======
  "modified": "2016-11-03 15:52:10.053886", 
->>>>>>> dc3d9ac2
  "modified_by": "Administrator", 
  "module": "Accounts", 
  "name": "Journal Entry", 
