--- conflicted
+++ resolved
@@ -49,8 +49,6 @@
 				+ '</span>').insertBefore(node.$ul);
 		}
 	},
-<<<<<<< HEAD
-=======
 	toolbar: [
 		{
 			condition: function(node) {
@@ -70,5 +68,4 @@
 		}
 	],
 	extend_toolbar: true
->>>>>>> 63552166
 }