--- conflicted
+++ resolved
@@ -39,16 +39,10 @@
 				// credit days and type if customer or supplier
 				frm.set_intro(null);
 				frm.trigger('account_type');
-
-<<<<<<< HEAD
 				// show / hide convert buttons
 				frm.trigger('add_toolbar_buttons');
 			}
-			frm.add_custom_button(__('Update Account Number'), function () {
-=======
-		if(!frm.doc.__islocal) {
 			frm.add_custom_button(__('Update Account Name / Number'), function () {
->>>>>>> 11137850
 				frm.trigger("update_account_number");
 			});
 		}
@@ -123,19 +117,11 @@
 				}
 
 				frappe.call({
-					method: "erpnext.accounts.utils.update_number_field",
+					method: "erpnext.accounts.doctype.account.account.update_account_number",
 					args: {
-<<<<<<< HEAD
-						doctype_name: frm.doc.doctype,
-						name: frm.doc.name,
-						field_name: d.fields[0].fieldname,
-						field_value: data.account_number,
-						company: frm.doc.company,
-=======
 						account_number: data.account_number,
 						account_name: data.account_name,
 						name: frm.doc.name
->>>>>>> 11137850
 					},
 					callback: function(r) {
 						if(!r.exc) {
