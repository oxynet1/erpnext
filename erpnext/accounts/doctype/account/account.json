{
 "allow_copy": 1, 
 "allow_guest_to_view": 0, 
 "allow_import": 1, 
 "allow_rename": 0, 
 "beta": 0, 
 "creation": "2013-01-30 12:49:46", 
 "custom": 0, 
 "description": "Heads (or groups) against which Accounting Entries are made and balances are maintained.", 
 "docstatus": 0, 
 "doctype": "DocType", 
 "document_type": "Setup", 
 "editable_grid": 0, 
 "fields": [
  {
   "allow_bulk_edit": 0, 
   "allow_on_submit": 0, 
   "bold": 0, 
   "collapsible": 0, 
   "columns": 0, 
   "fieldname": "properties", 
   "fieldtype": "Section Break", 
   "hidden": 0, 
   "ignore_user_permissions": 0, 
   "ignore_xss_filter": 0, 
   "in_filter": 0, 
   "in_global_search": 0, 
   "in_list_view": 0, 
   "in_standard_filter": 0, 
   "label": "", 
   "length": 0, 
   "no_copy": 0, 
   "oldfieldtype": "Section Break", 
   "permlevel": 0, 
   "print_hide": 0, 
   "print_hide_if_no_value": 0, 
   "read_only": 0, 
   "remember_last_selected_value": 0, 
   "report_hide": 0, 
   "reqd": 0, 
   "search_index": 0, 
   "set_only_once": 0, 
   "translatable": 0, 
   "unique": 0
  }, 
  {
   "allow_bulk_edit": 0, 
   "allow_on_submit": 0, 
   "bold": 0, 
   "collapsible": 0, 
   "columns": 0, 
   "fieldname": "column_break0", 
   "fieldtype": "Column Break", 
   "hidden": 0, 
   "ignore_user_permissions": 0, 
   "ignore_xss_filter": 0, 
   "in_filter": 0, 
   "in_global_search": 0, 
   "in_list_view": 0, 
   "in_standard_filter": 0, 
   "length": 0, 
   "no_copy": 0, 
   "permlevel": 0, 
   "print_hide": 0, 
   "print_hide_if_no_value": 0, 
   "read_only": 0, 
   "remember_last_selected_value": 0, 
   "report_hide": 0, 
   "reqd": 0, 
   "search_index": 0, 
   "set_only_once": 0, 
   "translatable": 0, 
   "unique": 0, 
   "width": "50%"
  }, 
  {
   "allow_bulk_edit": 0, 
   "allow_on_submit": 0, 
   "bold": 0, 
   "collapsible": 0, 
   "columns": 0, 
   "fieldname": "account_name", 
   "fieldtype": "Data", 
   "hidden": 0, 
   "ignore_user_permissions": 0, 
   "ignore_xss_filter": 0, 
   "in_filter": 0, 
   "in_global_search": 0, 
   "in_list_view": 1, 
   "in_standard_filter": 0, 
   "label": "Account Name", 
   "length": 0, 
   "no_copy": 1, 
   "oldfieldname": "account_name", 
   "oldfieldtype": "Data", 
   "permlevel": 0, 
   "print_hide": 0, 
   "print_hide_if_no_value": 0, 
   "read_only": 0, 
   "remember_last_selected_value": 0, 
   "report_hide": 0, 
   "reqd": 1, 
   "search_index": 0, 
   "set_only_once": 0, 
   "translatable": 0, 
   "unique": 0
  }, 
  {
   "allow_bulk_edit": 0, 
   "allow_on_submit": 0, 
   "bold": 0, 
   "collapsible": 0, 
   "columns": 0, 
   "fieldname": "account_number", 
   "fieldtype": "Data", 
   "hidden": 0, 
   "ignore_user_permissions": 0, 
   "ignore_xss_filter": 0, 
   "in_filter": 0, 
   "in_global_search": 0, 
   "in_list_view": 1, 
   "in_standard_filter": 1, 
   "label": "Account Number", 
   "length": 0, 
   "no_copy": 0, 
   "permlevel": 0, 
   "precision": "", 
   "print_hide": 0, 
   "print_hide_if_no_value": 0, 
   "read_only": 1, 
   "remember_last_selected_value": 0, 
   "report_hide": 0, 
   "reqd": 0, 
   "search_index": 0, 
   "set_only_once": 0, 
   "translatable": 0, 
   "unique": 0
  }, 
  {
   "allow_bulk_edit": 0, 
   "allow_on_submit": 0, 
   "bold": 0, 
   "collapsible": 0, 
   "columns": 0, 
   "default": "0", 
   "fieldname": "is_group", 
   "fieldtype": "Check", 
   "hidden": 0, 
   "ignore_user_permissions": 0, 
   "ignore_xss_filter": 0, 
   "in_filter": 0, 
   "in_global_search": 0, 
   "in_list_view": 0, 
   "in_standard_filter": 0, 
   "label": "Is Group", 
   "length": 0, 
   "no_copy": 0, 
   "permlevel": 0, 
   "precision": "", 
   "print_hide": 0, 
   "print_hide_if_no_value": 0, 
   "read_only": 0, 
   "remember_last_selected_value": 0, 
   "report_hide": 0, 
   "reqd": 0, 
   "search_index": 0, 
   "set_only_once": 0, 
   "translatable": 0, 
   "unique": 0
  }, 
  {
   "allow_bulk_edit": 0, 
   "allow_on_submit": 0, 
   "bold": 0, 
   "collapsible": 0, 
   "columns": 0, 
   "fieldname": "company", 
   "fieldtype": "Link", 
   "hidden": 0, 
   "ignore_user_permissions": 0, 
   "ignore_xss_filter": 0, 
   "in_filter": 0, 
   "in_global_search": 0, 
   "in_list_view": 0, 
   "in_standard_filter": 1, 
   "label": "Company", 
   "length": 0, 
   "no_copy": 0, 
   "oldfieldname": "company", 
   "oldfieldtype": "Link", 
   "options": "Company", 
   "permlevel": 0, 
   "print_hide": 0, 
   "print_hide_if_no_value": 0, 
   "read_only": 1, 
   "remember_last_selected_value": 1, 
   "report_hide": 0, 
   "reqd": 1, 
   "search_index": 0, 
   "set_only_once": 0, 
   "translatable": 0, 
   "unique": 0
  }, 
  {
   "allow_bulk_edit": 0, 
   "allow_on_submit": 0, 
   "bold": 0, 
   "collapsible": 0, 
   "columns": 0, 
   "fieldname": "root_type", 
   "fieldtype": "Select", 
   "hidden": 0, 
   "ignore_user_permissions": 0, 
   "ignore_xss_filter": 0, 
   "in_filter": 0, 
   "in_global_search": 0, 
   "in_list_view": 0, 
   "in_standard_filter": 1, 
   "label": "Root Type", 
   "length": 0, 
   "no_copy": 0, 
   "options": "\nAsset\nLiability\nIncome\nExpense\nEquity", 
   "permlevel": 0, 
   "print_hide": 0, 
   "print_hide_if_no_value": 0, 
   "read_only": 1, 
   "remember_last_selected_value": 0, 
   "report_hide": 0, 
   "reqd": 0, 
   "search_index": 0, 
   "set_only_once": 0, 
   "translatable": 0, 
   "unique": 0
  }, 
  {
   "allow_bulk_edit": 0, 
   "allow_on_submit": 0, 
   "bold": 0, 
   "collapsible": 0, 
   "columns": 0, 
   "fieldname": "report_type", 
   "fieldtype": "Select", 
   "hidden": 0, 
   "ignore_user_permissions": 0, 
   "ignore_xss_filter": 0, 
   "in_filter": 0, 
   "in_global_search": 0, 
   "in_list_view": 0, 
   "in_standard_filter": 1, 
   "label": "Report Type", 
   "length": 0, 
   "no_copy": 0, 
   "options": "\nBalance Sheet\nProfit and Loss", 
   "permlevel": 0, 
   "print_hide": 0, 
   "print_hide_if_no_value": 0, 
   "read_only": 1, 
   "remember_last_selected_value": 0, 
   "report_hide": 0, 
   "reqd": 0, 
   "search_index": 0, 
   "set_only_once": 0, 
   "translatable": 0, 
   "unique": 0
  }, 
  {
   "allow_bulk_edit": 0, 
   "allow_on_submit": 0, 
   "bold": 0, 
   "collapsible": 0, 
   "columns": 0, 
   "depends_on": "eval:doc.is_group==0", 
   "fieldname": "account_currency", 
   "fieldtype": "Link", 
   "hidden": 0, 
   "ignore_user_permissions": 0, 
   "ignore_xss_filter": 0, 
   "in_filter": 0, 
   "in_global_search": 0, 
   "in_list_view": 0, 
   "in_standard_filter": 0, 
   "label": "Currency", 
   "length": 0, 
   "no_copy": 0, 
   "options": "Currency", 
   "permlevel": 0, 
   "precision": "", 
   "print_hide": 0, 
   "print_hide_if_no_value": 0, 
   "read_only": 0, 
   "remember_last_selected_value": 0, 
   "report_hide": 0, 
   "reqd": 0, 
   "search_index": 0, 
   "set_only_once": 0, 
   "translatable": 0, 
<<<<<<< HEAD
   "unique": 0
  }, 
  {
   "allow_bulk_edit": 0, 
   "allow_on_submit": 0, 
   "bold": 0, 
   "collapsible": 0, 
   "columns": 0, 
   "default": "0", 
   "fieldname": "inter_company_account", 
   "fieldtype": "Check", 
   "hidden": 0, 
   "ignore_user_permissions": 0, 
   "ignore_xss_filter": 0, 
   "in_filter": 0, 
   "in_global_search": 0, 
   "in_list_view": 0, 
   "in_standard_filter": 0, 
   "label": "Inter Company Account", 
   "length": 0, 
   "no_copy": 0, 
   "permlevel": 0, 
   "precision": "", 
   "print_hide": 0, 
   "print_hide_if_no_value": 0, 
   "read_only": 0, 
   "remember_last_selected_value": 0, 
   "report_hide": 0, 
   "reqd": 0, 
   "search_index": 0, 
   "set_only_once": 0, 
   "translatable": 0, 
=======
>>>>>>> 11137850
   "unique": 0
  }, 
  {
   "allow_bulk_edit": 0, 
   "allow_on_submit": 0, 
   "bold": 0, 
   "collapsible": 0, 
   "columns": 0, 
   "fieldname": "column_break1", 
   "fieldtype": "Column Break", 
   "hidden": 0, 
   "ignore_user_permissions": 0, 
   "ignore_xss_filter": 0, 
   "in_filter": 0, 
   "in_global_search": 0, 
   "in_list_view": 0, 
   "in_standard_filter": 0, 
   "length": 0, 
   "no_copy": 0, 
   "permlevel": 0, 
   "print_hide": 0, 
   "print_hide_if_no_value": 0, 
   "read_only": 0, 
   "remember_last_selected_value": 0, 
   "report_hide": 0, 
   "reqd": 0, 
   "search_index": 0, 
   "set_only_once": 0, 
   "translatable": 0, 
   "unique": 0, 
   "width": "50%"
  }, 
  {
   "allow_bulk_edit": 0, 
   "allow_on_submit": 0, 
   "bold": 0, 
   "collapsible": 0, 
   "columns": 0, 
   "fieldname": "parent_account", 
   "fieldtype": "Link", 
   "hidden": 0, 
   "ignore_user_permissions": 1, 
   "ignore_xss_filter": 0, 
   "in_filter": 0, 
   "in_global_search": 0, 
   "in_list_view": 0, 
   "in_standard_filter": 0, 
   "label": "Parent Account", 
   "length": 0, 
   "no_copy": 0, 
   "oldfieldname": "parent_account", 
   "oldfieldtype": "Link", 
   "options": "Account", 
   "permlevel": 0, 
   "print_hide": 0, 
   "print_hide_if_no_value": 0, 
   "read_only": 0, 
   "remember_last_selected_value": 0, 
   "report_hide": 0, 
   "reqd": 1, 
   "search_index": 1, 
   "set_only_once": 0, 
   "translatable": 0, 
   "unique": 0
  }, 
  {
   "allow_bulk_edit": 0, 
   "allow_on_submit": 0, 
   "bold": 0, 
   "collapsible": 0, 
   "columns": 0, 
   "description": "Setting Account Type helps in selecting this Account in transactions.", 
   "fieldname": "account_type", 
   "fieldtype": "Select", 
   "hidden": 0, 
   "ignore_user_permissions": 0, 
   "ignore_xss_filter": 0, 
   "in_filter": 0, 
   "in_global_search": 0, 
   "in_list_view": 0, 
   "in_standard_filter": 1, 
   "label": "Account Type", 
   "length": 0, 
   "no_copy": 0, 
   "oldfieldname": "account_type", 
   "oldfieldtype": "Select", 
   "options": "\nAccumulated Depreciation\nAsset Received But Not Billed\nBank\nCash\nChargeable\nCapital Work in Progress\nCost of Goods Sold\nDepreciation\nEquity\nExpense Account\nExpenses Included In Asset Valuation\nExpenses Included In Valuation\nFixed Asset\nIncome Account\nPayable\nReceivable\nRound Off\nStock\nStock Adjustment\nStock Received But Not Billed\nTax\nTemporary", 
   "permlevel": 0, 
   "print_hide": 0, 
   "print_hide_if_no_value": 0, 
   "read_only": 0, 
   "remember_last_selected_value": 0, 
   "report_hide": 0, 
   "reqd": 0, 
   "search_index": 0, 
   "set_only_once": 0, 
   "translatable": 0, 
   "unique": 0
  }, 
  {
   "allow_bulk_edit": 0, 
   "allow_on_submit": 0, 
   "bold": 0, 
   "collapsible": 0, 
   "columns": 0, 
   "description": "Rate at which this tax is applied", 
   "fieldname": "tax_rate", 
   "fieldtype": "Float", 
   "hidden": 0, 
   "ignore_user_permissions": 0, 
   "ignore_xss_filter": 0, 
   "in_filter": 0, 
   "in_global_search": 0, 
   "in_list_view": 0, 
   "in_standard_filter": 0, 
   "label": "Rate", 
   "length": 0, 
   "no_copy": 0, 
   "oldfieldname": "tax_rate", 
   "oldfieldtype": "Currency", 
   "permlevel": 0, 
   "print_hide": 0, 
   "print_hide_if_no_value": 0, 
   "read_only": 0, 
   "remember_last_selected_value": 0, 
   "report_hide": 0, 
   "reqd": 0, 
   "search_index": 0, 
   "set_only_once": 0, 
   "translatable": 0, 
   "unique": 0
  }, 
  {
   "allow_bulk_edit": 0, 
   "allow_on_submit": 0, 
   "bold": 0, 
   "collapsible": 0, 
   "columns": 0, 
   "description": "If the account is frozen, entries are allowed to restricted users.", 
   "fieldname": "freeze_account", 
   "fieldtype": "Select", 
   "hidden": 0, 
   "ignore_user_permissions": 0, 
   "ignore_xss_filter": 0, 
   "in_filter": 0, 
   "in_global_search": 0, 
   "in_list_view": 0, 
   "in_standard_filter": 0, 
   "label": "Frozen", 
   "length": 0, 
   "no_copy": 0, 
   "oldfieldname": "freeze_account", 
   "oldfieldtype": "Select", 
   "options": "No\nYes", 
   "permlevel": 0, 
   "print_hide": 0, 
   "print_hide_if_no_value": 0, 
   "read_only": 0, 
   "remember_last_selected_value": 0, 
   "report_hide": 0, 
   "reqd": 0, 
   "search_index": 0, 
   "set_only_once": 0, 
   "translatable": 0, 
   "unique": 0
  }, 
  {
   "allow_bulk_edit": 0, 
   "allow_on_submit": 0, 
   "bold": 0, 
   "collapsible": 0, 
   "columns": 0, 
   "fieldname": "balance_must_be", 
   "fieldtype": "Select", 
   "hidden": 0, 
   "ignore_user_permissions": 0, 
   "ignore_xss_filter": 0, 
   "in_filter": 0, 
   "in_global_search": 0, 
   "in_list_view": 0, 
   "in_standard_filter": 0, 
   "label": "Balance must be", 
   "length": 0, 
   "no_copy": 0, 
   "options": "\nDebit\nCredit", 
   "permlevel": 0, 
   "print_hide": 0, 
   "print_hide_if_no_value": 0, 
   "read_only": 0, 
   "remember_last_selected_value": 0, 
   "report_hide": 0, 
   "reqd": 0, 
   "search_index": 0, 
   "set_only_once": 0, 
   "translatable": 0, 
   "unique": 0
  }, 
  {
   "allow_bulk_edit": 0, 
   "allow_on_submit": 0, 
   "bold": 0, 
   "collapsible": 0, 
   "columns": 0, 
   "fieldname": "lft", 
   "fieldtype": "Int", 
   "hidden": 1, 
   "ignore_user_permissions": 0, 
   "ignore_xss_filter": 0, 
   "in_filter": 0, 
   "in_global_search": 0, 
   "in_list_view": 0, 
   "in_standard_filter": 0, 
   "label": "Lft", 
   "length": 0, 
   "no_copy": 0, 
   "permlevel": 0, 
   "print_hide": 1, 
   "print_hide_if_no_value": 0, 
   "read_only": 1, 
   "remember_last_selected_value": 0, 
   "report_hide": 0, 
   "reqd": 0, 
   "search_index": 1, 
   "set_only_once": 0, 
   "translatable": 0, 
   "unique": 0
  }, 
  {
   "allow_bulk_edit": 0, 
   "allow_on_submit": 0, 
   "bold": 0, 
   "collapsible": 0, 
   "columns": 0, 
   "fieldname": "rgt", 
   "fieldtype": "Int", 
   "hidden": 1, 
   "ignore_user_permissions": 0, 
   "ignore_xss_filter": 0, 
   "in_filter": 0, 
   "in_global_search": 0, 
   "in_list_view": 0, 
   "in_standard_filter": 0, 
   "label": "Rgt", 
   "length": 0, 
   "no_copy": 0, 
   "permlevel": 0, 
   "print_hide": 1, 
   "print_hide_if_no_value": 0, 
   "read_only": 1, 
   "remember_last_selected_value": 0, 
   "report_hide": 0, 
   "reqd": 0, 
   "search_index": 1, 
   "set_only_once": 0, 
   "translatable": 0, 
   "unique": 0
  }, 
  {
   "allow_bulk_edit": 0, 
   "allow_on_submit": 0, 
   "bold": 0, 
   "collapsible": 0, 
   "columns": 0, 
   "fieldname": "old_parent", 
   "fieldtype": "Data", 
   "hidden": 1, 
   "ignore_user_permissions": 0, 
   "ignore_xss_filter": 0, 
   "in_filter": 0, 
   "in_global_search": 0, 
   "in_list_view": 0, 
   "in_standard_filter": 0, 
   "label": "Old Parent", 
   "length": 0, 
   "no_copy": 0, 
   "permlevel": 0, 
   "print_hide": 1, 
   "print_hide_if_no_value": 0, 
   "read_only": 1, 
   "remember_last_selected_value": 0, 
   "report_hide": 0, 
   "reqd": 0, 
   "search_index": 0, 
   "set_only_once": 0, 
   "translatable": 0, 
   "unique": 0
  }
 ], 
 "has_web_view": 0, 
 "hide_heading": 0, 
 "hide_toolbar": 0, 
 "icon": "fa fa-money", 
 "idx": 1, 
 "image_view": 0, 
 "in_create": 0, 
 "is_submittable": 0, 
 "issingle": 0, 
 "istable": 0, 
 "max_attachments": 0, 
<<<<<<< HEAD
 "modified": "2018-05-07 15:37:25.962506", 
=======
 "modified": "2018-07-08 09:47:04.287841", 
>>>>>>> 11137850
 "modified_by": "Administrator", 
 "module": "Accounts", 
 "name": "Account", 
 "owner": "Administrator", 
 "permissions": [
  {
   "amend": 0, 
   "cancel": 0, 
   "create": 1, 
   "delete": 1, 
   "email": 1, 
   "export": 1, 
   "if_owner": 0, 
   "import": 1, 
   "permlevel": 0, 
   "print": 1, 
   "read": 1, 
   "report": 1, 
   "role": "Accounts User", 
   "set_user_permissions": 0, 
   "share": 1, 
   "submit": 0, 
   "write": 1
  }, 
  {
   "amend": 0, 
   "cancel": 0, 
   "create": 0, 
   "delete": 0, 
   "email": 1, 
   "export": 0, 
   "if_owner": 0, 
   "import": 0, 
   "permlevel": 0, 
   "print": 1, 
   "read": 1, 
   "report": 1, 
   "role": "Auditor", 
   "set_user_permissions": 0, 
   "share": 0, 
   "submit": 0, 
   "write": 0
  }, 
  {
   "amend": 0, 
   "cancel": 0, 
   "create": 0, 
   "delete": 0, 
   "email": 1, 
   "export": 0, 
   "if_owner": 0, 
   "import": 0, 
   "permlevel": 0, 
   "print": 1, 
   "read": 1, 
   "report": 1, 
   "role": "Sales User", 
   "set_user_permissions": 0, 
   "share": 0, 
   "submit": 0, 
   "write": 0
  }, 
  {
   "amend": 0, 
   "cancel": 0, 
   "create": 0, 
   "delete": 0, 
   "email": 1, 
   "export": 0, 
   "if_owner": 0, 
   "import": 0, 
   "permlevel": 0, 
   "print": 1, 
   "read": 1, 
   "report": 1, 
   "role": "Purchase User", 
   "set_user_permissions": 0, 
   "share": 0, 
   "submit": 0, 
   "write": 0
  }, 
  {
   "amend": 0, 
   "cancel": 0, 
   "create": 1, 
   "delete": 1, 
   "email": 1, 
   "export": 1, 
   "if_owner": 0, 
   "import": 1, 
   "permlevel": 0, 
   "print": 1, 
   "read": 1, 
   "report": 1, 
   "role": "Accounts Manager", 
   "set_user_permissions": 1, 
   "share": 1, 
   "submit": 0, 
   "write": 1
  }
 ], 
 "quick_entry": 0, 
 "read_only": 0, 
 "read_only_onload": 0, 
 "search_fields": "account_number", 
 "show_name_in_global_search": 1, 
 "sort_order": "ASC", 
 "track_changes": 1, 
 "track_seen": 0
}<|MERGE_RESOLUTION|>--- conflicted
+++ resolved
@@ -294,7 +294,6 @@
    "search_index": 0, 
    "set_only_once": 0, 
    "translatable": 0, 
-<<<<<<< HEAD
    "unique": 0
   }, 
   {
@@ -327,8 +326,6 @@
    "search_index": 0, 
    "set_only_once": 0, 
    "translatable": 0, 
-=======
->>>>>>> 11137850
    "unique": 0
   }, 
   {
@@ -628,11 +625,7 @@
  "issingle": 0, 
  "istable": 0, 
  "max_attachments": 0, 
-<<<<<<< HEAD
- "modified": "2018-05-07 15:37:25.962506", 
-=======
  "modified": "2018-07-08 09:47:04.287841", 
->>>>>>> 11137850
  "modified_by": "Administrator", 
  "module": "Accounts", 
  "name": "Account", 
