# DocType, PV Detail
[

	# These values are common in all dictionaries
	{
		'creation': '2010-08-08 17:09:17',
		'docstatus': 0,
<<<<<<< HEAD
		'modified': '2011-12-08 16:51:09',
=======
		'modified': '2011-11-24 15:07:02',
>>>>>>> 630256f6
		'modified_by': 'Administrator',
		'owner': 'Administrator'
	},

	# These values are common for all DocType
	{
		'autoname': 'EVD.######',
		'colour': 'White:FFF',
		'doctype': 'DocType',
		'istable': 1,
		'module': 'Accounts',
		'name': '__common__',
		'section_style': 'Tray',
		'server_code_error': ' ',
		'show_in_menu': 0,
<<<<<<< HEAD
		'version': 30
=======
		'version': 31
>>>>>>> 630256f6
	},

	# These values are common for all DocField
	{
		'doctype': 'DocField',
		'name': '__common__',
		'parent': 'PV Detail',
		'parentfield': 'fields',
		'parenttype': 'DocType'
	},

	# DocType, PV Detail
	{
		'doctype': 'DocType',
		'name': 'PV Detail'
	},

	# DocField
	{
		'doctype': 'DocField',
		'fieldname': 'item_code',
		'fieldtype': 'Link',
		'in_filter': 1,
		'label': 'Item',
		'oldfieldname': 'item_code',
		'oldfieldtype': 'Link',
		'options': 'Item',
		'permlevel': 0,
		'print_hide': 1,
		'reqd': 0,
		'search_index': 1,
		'trigger': 'Client'
	},

	# DocField
	{
		'doctype': 'DocField',
		'fieldname': 'item_name',
		'fieldtype': 'Data',
		'in_filter': 0,
		'label': 'Item Name',
		'oldfieldname': 'item_name',
		'oldfieldtype': 'Data',
		'permlevel': 0,
		'reqd': 1,
		'search_index': 0
	},

	# DocField
	{
		'doctype': 'DocField',
		'fieldname': 'brand',
		'fieldtype': 'Data',
		'label': 'Brand',
		'oldfieldname': 'brand',
		'oldfieldtype': 'Data',
		'permlevel': 0,
		'print_hide': 1
	},

	# DocField
	{
		'doctype': 'DocField',
		'fieldname': 'description',
		'fieldtype': 'Text',
		'label': 'Description',
		'oldfieldname': 'description',
		'oldfieldtype': 'Text',
		'permlevel': 0,
		'width': '300px'
	},

	# DocField
	{
		'doctype': 'DocField',
		'fieldname': 'item_group',
		'fieldtype': 'Link',
		'in_filter': 1,
		'label': 'Item Group',
		'oldfieldname': 'item_group',
		'oldfieldtype': 'Link',
		'options': 'Item Group',
		'permlevel': 1,
		'print_hide': 1,
		'search_index': 1
	},

	# DocField
	{
		'doctype': 'DocField',
		'fieldname': 'rate',
		'fieldtype': 'Currency',
		'label': 'Rate *(Default Curr.)',
		'oldfieldname': 'rate',
		'oldfieldtype': 'Currency',
		'permlevel': 0,
		'print_hide': 1,
		'reqd': 1,
		'trigger': 'Client'
	},

	# DocField
	{
		'doctype': 'DocField',
		'fieldname': 'purchase_ref_rate',
		'fieldtype': 'Currency',
		'label': 'Ref Rate *',
		'permlevel': 0
	},

	# DocField
	{
		'doctype': 'DocField',
		'fieldname': 'import_rate',
		'fieldtype': 'Currency',
		'label': 'Rate ',
		'oldfieldname': 'import_rate',
		'oldfieldtype': 'Currency',
		'permlevel': 0,
		'print_hide': 0,
		'reqd': 1,
		'trigger': 'Client'
	},

	# DocField
	{
		'doctype': 'DocField',
		'fieldname': 'import_ref_rate',
		'fieldtype': 'Currency',
		'label': 'Ref Rate ',
		'permlevel': 0
	},

	# DocField
	{
		'doctype': 'DocField',
		'fieldname': 'discount_rate',
		'fieldtype': 'Currency',
		'label': 'Discount %',
		'permlevel': 0
	},

	# DocField
	{
		'doctype': 'DocField',
		'fieldname': 'qty',
		'fieldtype': 'Currency',
		'label': 'Qty',
		'oldfieldname': 'qty',
		'oldfieldtype': 'Currency',
		'permlevel': 0,
		'print_hide': 0,
		'reqd': 1,
		'trigger': 'Client'
	},

	# DocField
	{
		'doctype': 'DocField',
		'fieldname': 'amount',
		'fieldtype': 'Currency',
		'label': 'Amount (Default Curr.)',
		'oldfieldname': 'amount',
		'oldfieldtype': 'Currency',
		'permlevel': 1,
		'print_hide': 1,
		'reqd': 1
	},

	# DocField
	{
		'doctype': 'DocField',
		'fieldname': 'import_amount',
		'fieldtype': 'Currency',
		'label': 'Amount',
		'oldfieldname': 'import_amount',
		'oldfieldtype': 'Currency',
		'permlevel': 1,
		'reqd': 1
	},

	# DocField
	{
		'colour': 'White:FFF',
		'doctype': 'DocField',
		'fieldname': 'expense_head',
		'fieldtype': 'Link',
		'label': 'Expense Head',
		'oldfieldname': 'expense_head',
		'oldfieldtype': 'Link',
		'options': 'Account',
		'permlevel': 0,
		'print_hide': 1,
		'reqd': 1,
		'trigger': 'Client',
		'width': '120px'
	},

	# DocField
	{
		'colour': 'White:FFF',
		'doctype': 'DocField',
		'fieldname': 'cost_center',
		'fieldtype': 'Link',
		'label': 'Cost Center',
		'oldfieldname': 'cost_center',
		'oldfieldtype': 'Link',
		'options': 'Cost Center',
		'permlevel': 0,
		'print_hide': 1,
		'trigger': 'Client',
		'width': '120px'
	},

	# DocField
	{
		'doctype': 'DocField',
		'fieldname': 'purchase_order',
		'fieldtype': 'Link',
		'in_filter': 1,
		'label': 'Pur Order',
		'oldfieldname': 'purchase_order',
		'oldfieldtype': 'Link',
		'options': 'Purchase Order',
		'permlevel': 1,
		'print_hide': 1,
		'search_index': 1
	},

	# DocField
	{
		'doctype': 'DocField',
		'fieldname': 'po_detail',
		'fieldtype': 'Data',
		'hidden': 1,
		'in_filter': 1,
		'label': 'PO Detail',
		'oldfieldname': 'po_detail',
		'oldfieldtype': 'Data',
		'permlevel': 1,
		'print_hide': 1,
		'search_index': 1
	},

	# DocField
	{
		'doctype': 'DocField',
		'fieldname': 'purchase_receipt',
		'fieldtype': 'Link',
		'in_filter': 1,
		'label': 'Pur Receipt',
		'oldfieldname': 'purchase_receipt',
		'oldfieldtype': 'Link',
		'options': 'Purchase Receipt',
		'permlevel': 1,
		'print_hide': 1,
		'search_index': 1
	},

	# DocField
	{
		'doctype': 'DocField',
		'fieldname': 'pr_detail',
		'fieldtype': 'Data',
		'hidden': 1,
		'in_filter': 1,
		'label': 'PR Detail',
		'oldfieldname': 'pr_detail',
		'oldfieldtype': 'Data',
		'permlevel': 1,
		'print_hide': 1,
		'search_index': 1
	},

	# DocField
	{
		'description': 'Tax detail table fetched from item master as a string and stored in this field.\nUsed for Purchase Other Charges',
		'doctype': 'DocField',
		'fieldname': 'item_tax_rate',
		'fieldtype': 'Small Text',
		'label': 'Item Tax Rate',
		'oldfieldname': 'item_tax_rate',
		'oldfieldtype': 'Small Text',
		'permlevel': 1,
		'print_hide': 1,
		'report_hide': 1
	},

	# DocField
	{
		'allow_on_submit': 1,
		'doctype': 'DocField',
		'fieldname': 'page_break',
		'fieldtype': 'Check',
		'label': 'Page Break',
		'no_copy': 1,
		'permlevel': 0,
		'print_hide': 1,
		'report_hide': 1
	},

	# DocField
	{
		'doctype': 'DocField',
		'fieldname': 'purchase_ref_rate',
		'fieldtype': 'Currency',
		'label': 'Ref Rate *',
		'permlevel': 0
	},

	# DocField
	{
		'doctype': 'DocField',
		'fieldname': 'import_ref_rate',
		'fieldtype': 'Currency',
		'label': 'Ref Rate',
		'permlevel': 0
	},

	# DocField
	{
		'doctype': 'DocField',
		'fieldname': 'discount_rate',
		'fieldtype': 'Currency',
		'label': 'Discount Rate',
		'permlevel': 0
	}
]<|MERGE_RESOLUTION|>--- conflicted
+++ resolved
@@ -5,11 +5,7 @@
 	{
 		'creation': '2010-08-08 17:09:17',
 		'docstatus': 0,
-<<<<<<< HEAD
-		'modified': '2011-12-08 16:51:09',
-=======
-		'modified': '2011-11-24 15:07:02',
->>>>>>> 630256f6
+		'modified': '2011-12-08 15:58:58',
 		'modified_by': 'Administrator',
 		'owner': 'Administrator'
 	},
@@ -25,11 +21,7 @@
 		'section_style': 'Tray',
 		'server_code_error': ' ',
 		'show_in_menu': 0,
-<<<<<<< HEAD
-		'version': 30
-=======
-		'version': 31
->>>>>>> 630256f6
+		'version': 28
 	},
 
 	# These values are common for all DocField
@@ -134,15 +126,6 @@
 	# DocField
 	{
 		'doctype': 'DocField',
-		'fieldname': 'purchase_ref_rate',
-		'fieldtype': 'Currency',
-		'label': 'Ref Rate *',
-		'permlevel': 0
-	},
-
-	# DocField
-	{
-		'doctype': 'DocField',
 		'fieldname': 'import_rate',
 		'fieldtype': 'Currency',
 		'label': 'Rate ',
@@ -152,15 +135,6 @@
 		'print_hide': 0,
 		'reqd': 1,
 		'trigger': 'Client'
-	},
-
-	# DocField
-	{
-		'doctype': 'DocField',
-		'fieldname': 'import_ref_rate',
-		'fieldtype': 'Currency',
-		'label': 'Ref Rate ',
-		'permlevel': 0
 	},
 
 	# DocField
@@ -345,16 +319,7 @@
 		'doctype': 'DocField',
 		'fieldname': 'import_ref_rate',
 		'fieldtype': 'Currency',
-		'label': 'Ref Rate',
-		'permlevel': 0
-	},
-
-	# DocField
-	{
-		'doctype': 'DocField',
-		'fieldname': 'discount_rate',
-		'fieldtype': 'Currency',
-		'label': 'Discount Rate',
+		'label': 'Ref Rate ',
 		'permlevel': 0
 	}
 ]