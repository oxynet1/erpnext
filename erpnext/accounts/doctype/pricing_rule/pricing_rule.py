# Copyright (c) 2015, Frappe Technologies Pvt. Ltd. and Contributors
# MIT License. See license.txt

# For license information, please see license.txt

from __future__ import unicode_literals
import frappe
import json
import copy
from frappe import throw, _
from frappe.utils import flt, cint
from frappe.model.document import Document

from six import string_types

class MultiplePricingRuleConflict(frappe.ValidationError): pass

class PricingRule(Document):
	def validate(self):
		self.validate_mandatory()
		self.validate_applicable_for_selling_or_buying()
		self.validate_min_max_qty()
		self.cleanup_fields_value()
		self.validate_rate_or_discount()
		self.validate_max_discount()
		self.validate_price_list_with_currency()

		if not self.margin_type: self.margin_rate_or_amount = 0.0

	def validate_mandatory(self):
		for field in ["apply_on", "applicable_for"]:
			tocheck = frappe.scrub(self.get(field) or "")
			if tocheck and not self.get(tocheck):
				throw(_("{0} is required").format(self.meta.get_label(tocheck)), frappe.MandatoryError)

	def validate_applicable_for_selling_or_buying(self):
		if not self.selling and not self.buying:
			throw(_("Atleast one of the Selling or Buying must be selected"))

		if not self.selling and self.applicable_for in ["Customer", "Customer Group",
				"Territory", "Sales Partner", "Campaign"]:
			throw(_("Selling must be checked, if Applicable For is selected as {0}"
				.format(self.applicable_for)))

		if not self.buying and self.applicable_for in ["Supplier", "Supplier Group"]:
			throw(_("Buying must be checked, if Applicable For is selected as {0}"
				.format(self.applicable_for)))

	def validate_min_max_qty(self):
		if self.min_qty and self.max_qty and flt(self.min_qty) > flt(self.max_qty):
			throw(_("Min Qty can not be greater than Max Qty"))

	def cleanup_fields_value(self):
		for logic_field in ["apply_on", "applicable_for", "rate_or_discount"]:
			fieldname = frappe.scrub(self.get(logic_field) or "")

			# reset all values except for the logic field
			options = (self.meta.get_options(logic_field) or "").split("\n")
			for f in options:
				if not f: continue

				f = frappe.scrub(f)
				if f!=fieldname:
					self.set(f, None)

	def validate_rate_or_discount(self):
		for field in ["Rate"]:
			if flt(self.get(frappe.scrub(field))) < 0:
				throw(_("{0} can not be negative").format(field))

	def validate_max_discount(self):
		if self.rate_or_discount == "Discount Percentage" and self.item_code:
			max_discount = frappe.db.get_value("Item", self.item_code, "max_discount")
			if max_discount and flt(self.discount_percentage) > flt(max_discount):
				throw(_("Max discount allowed for item: {0} is {1}%").format(self.item_code, max_discount))

	def validate_price_list_with_currency(self):
		if self.currency and self.for_price_list:
			price_list_currency = frappe.db.get_value("Price List", self.for_price_list, "currency")
			if not self.currency == price_list_currency:
				throw(_("Currency should be same as Price List Currency: {0}").format(price_list_currency))

#--------------------------------------------------------------------------------

@frappe.whitelist()
def apply_pricing_rule(args):
	"""
		args = {
			"items": [{"doctype": "", "name": "", "item_code": "", "brand": "", "item_group": ""}, ...],
			"customer": "something",
			"customer_group": "something",
			"territory": "something",
			"supplier": "something",
			"supplier_group": "something",
			"currency": "something",
			"conversion_rate": "something",
			"price_list": "something",
			"plc_conversion_rate": "something",
			"company": "something",
			"transaction_date": "something",
			"campaign": "something",
			"sales_partner": "something",
			"ignore_pricing_rule": "something"
		}
	"""
	if isinstance(args, string_types):
		args = json.loads(args)

	args = frappe._dict(args)

	if not args.transaction_type:
		set_transaction_type(args)

	# list of dictionaries
	out = []

	if args.get("doctype") == "Material Request": return out

	item_list = args.get("items")
	args.pop("items")

	set_serial_nos_based_on_fifo = frappe.db.get_single_value("Stock Settings",
		"automatically_set_serial_nos_based_on_fifo")

	for item in item_list:
		args_copy = copy.deepcopy(args)
		args_copy.update(item)
		out.append(get_pricing_rule_for_item(args_copy))
		if set_serial_nos_based_on_fifo and not args.get('is_return'):
			out.append(get_serial_no_for_item(args_copy))
	return out

def get_serial_no_for_item(args):
	from erpnext.stock.get_item_details import get_serial_no

	item_details = frappe._dict({
		"doctype": args.doctype,
		"name": args.name,
		"serial_no": args.serial_no
	})
	if args.get("parenttype") in ("Sales Invoice", "Delivery Note") and flt(args.stock_qty) > 0:
		item_details.serial_no = get_serial_no(args)
	return item_details

def get_pricing_rule_for_item(args):
	if args.get("parenttype") == "Material Request": return {}

	item_details = frappe._dict({
		"doctype": args.doctype,
		"name": args.name,
		"pricing_rule": None
	})

	if args.ignore_pricing_rule or not args.item_code:
		if frappe.db.exists(args.doctype, args.name) and args.get("pricing_rule"):
			item_details = remove_pricing_rule_for_item(args.get("pricing_rule"), item_details)
		return item_details

	if not (args.item_group and args.brand):
		try:
			args.item_group, args.brand = frappe.db.get_value("Item", args.item_code, ["item_group", "brand"])
		except TypeError:
			# invalid item_code
			return item_details
		if not args.item_group:
			frappe.throw(_("Item Group not mentioned in item master for item {0}").format(args.item_code))

	if args.transaction_type=="selling":
		if args.customer and not (args.customer_group and args.territory):
			customer = frappe.db.get_value("Customer", args.customer, ["customer_group", "territory"])
			if customer:
				args.customer_group, args.territory = customer

		args.supplier = args.supplier_group = None

	elif args.supplier and not args.supplier_group:
		args.supplier_group = frappe.db.get_value("Supplier", args.supplier, "supplier_group")
		args.customer = args.customer_group = args.territory = None

	pricing_rules = get_pricing_rules(args)
	pricing_rule = filter_pricing_rules(args, pricing_rules)

	if pricing_rule:
		item_details.pricing_rule = pricing_rule.name
		item_details.pricing_rule_for = pricing_rule.rate_or_discount

		if (pricing_rule.margin_type == 'Amount' and pricing_rule.currency == args.currency)\
				or (pricing_rule.margin_type == 'Percentage'):
			item_details.margin_type = pricing_rule.margin_type
			item_details.margin_rate_or_amount = pricing_rule.margin_rate_or_amount
		else:
			item_details.margin_type = None
			item_details.margin_rate_or_amount = 0.0

		if pricing_rule.rate_or_discount == 'Rate':
			pricing_rule_rate = 0.0
			if pricing_rule.currency == args.currency:
				pricing_rule_rate = pricing_rule.rate
			item_details.update({
<<<<<<< HEAD
				"price_list_rate": pricing_rule_rate,
=======
				"price_list_rate": (pricing_rule.price/flt(args.conversion_rate)) * (args.conversion_factor or 1.0) \
					if args.conversion_rate else 0.0,
>>>>>>> 92640cc8
				"discount_percentage": 0.0
			})
		else:
			item_details.discount_percentage = pricing_rule.discount_percentage or args.discount_percentage

	elif args.get('pricing_rule'):
		item_details = remove_pricing_rule_for_item(args.get("pricing_rule"), item_details)

	return item_details

def remove_pricing_rule_for_item(pricing_rule, item_details):
<<<<<<< HEAD
	pricing_rule = frappe.db.get_value('Pricing Rule', pricing_rule, 
		['rate_or_discount', 'margin_type'], as_dict=1)
	if pricing_rule and pricing_rule.rate_or_discount == 'Discount Percentage':
=======
	pricing_rule = frappe.db.get_value('Pricing Rule', pricing_rule,
		['price_or_discount', 'margin_type'], as_dict=1)
	if pricing_rule and pricing_rule.price_or_discount == 'Discount Percentage':
>>>>>>> 92640cc8
		item_details.discount_percentage = 0.0

	if pricing_rule and pricing_rule.margin_type in ['Percentage', 'Amount']:
		item_details.margin_rate_or_amount = 0.0
		item_details.margin_type = None

	if item_details.pricing_rule:
		item_details.pricing_rule = None
	return item_details

@frappe.whitelist()
def remove_pricing_rules(item_list):
	if isinstance(item_list, string_types):
		item_list = json.loads(item_list)

	out = []
	for item in item_list:
		item = frappe._dict(item)
		out.append(remove_pricing_rule_for_item(item.get("pricing_rule"), item))

	return out

def get_pricing_rules(args):
	def _get_tree_conditions(parenttype, allow_blank=True):
		field = frappe.scrub(parenttype)
		condition = ""
		if args.get(field):
			try:
				lft, rgt = frappe.db.get_value(parenttype, args[field], ["lft", "rgt"])
			except TypeError:
				frappe.throw(_("Invalid {0}").format(args[field]))

			parent_groups = frappe.db.sql_list("""select name from `tab%s`
				where lft<=%s and rgt>=%s""" % (parenttype, '%s', '%s'), (lft, rgt))

			if parent_groups:
				if allow_blank: parent_groups.append('')
				condition = " ifnull("+field+", '') in ('" + \
					"', '".join([frappe.db.escape(d) for d in parent_groups])+"')"
		return condition


	conditions = item_variant_condition = ""
	values =  {"item_code": args.get("item_code"), "brand": args.get("brand")}

	for field in ["company", "customer", "supplier", "supplier_group", "campaign", "sales_partner"]:
		if args.get(field):
			conditions += " and ifnull("+field+", '') in (%("+field+")s, '')"
			values[field] = args.get(field)
		else:
			conditions += " and ifnull("+field+", '') = ''"

	for parenttype in ["Customer Group", "Territory"]:
		group_condition = _get_tree_conditions(parenttype)
		if group_condition:
			conditions += " and " + group_condition

	if not args.price_list: args.price_list = None
	conditions += " and ifnull(for_price_list, '') in (%(price_list)s, '')"
	values["price_list"] = args.get("price_list")

	if args.get("transaction_date"):
		conditions += """ and %(transaction_date)s between ifnull(valid_from, '2000-01-01')
			and ifnull(valid_upto, '2500-12-31')"""
		values['transaction_date'] = args.get('transaction_date')

	item_group_condition = _get_tree_conditions("Item Group", False)
	if item_group_condition:
		item_group_condition = " or " + item_group_condition

	# load variant of if not defined
	if "variant_of" not in args:
		args.variant_of = frappe.db.get_value("Item", args.item_code, "variant_of")

	if args.variant_of:
		item_variant_condition = ' or item_code=%(variant_of)s '
		values['variant_of'] = args.variant_of

	return frappe.db.sql("""select * from `tabPricing Rule`
		where (item_code=%(item_code)s {item_variant_condition} {item_group_condition} or brand=%(brand)s)
			and docstatus < 2 and disable = 0
			and {transaction_type} = 1 {conditions}
		order by priority desc, name desc""".format(
			item_group_condition = item_group_condition,
			item_variant_condition = item_variant_condition,
			transaction_type = args.transaction_type,
			conditions = conditions), values, as_dict=1)

def filter_pricing_rules(args, pricing_rules):
	# filter for qty
	if pricing_rules:
		stock_qty = flt(args.get('qty')) * args.get('conversion_factor', 1)

		pricing_rules = filter(lambda x: (flt(stock_qty)>=flt(x.min_qty)
			and (flt(stock_qty)<=x.max_qty if x.max_qty else True)), pricing_rules)

		# add variant_of property in pricing rule
		for p in pricing_rules:
			if p.item_code and args.variant_of:
				p.variant_of = args.variant_of
			else:
				p.variant_of = None

	# find pricing rule with highest priority
	if pricing_rules:
		max_priority = max([cint(p.priority) for p in pricing_rules])
		if max_priority:
			pricing_rules = filter(lambda x: cint(x.priority)==max_priority, pricing_rules)

	# apply internal priority
	all_fields = ["item_code", "item_group", "brand", "customer", "customer_group", "territory",
		"supplier", "supplier_group", "campaign", "sales_partner", "variant_of"]

	if len(pricing_rules) > 1:
		for field_set in [["item_code", "variant_of", "item_group", "brand"],
			["customer", "customer_group", "territory"], ["supplier", "supplier_group"]]:
				remaining_fields = list(set(all_fields) - set(field_set))
				if if_all_rules_same(pricing_rules, remaining_fields):
					pricing_rules = apply_internal_priority(pricing_rules, field_set, args)
					break

	if len(pricing_rules) > 1:
		rate_or_discount = list(set([d.rate_or_discount for d in pricing_rules]))
		if len(rate_or_discount) == 1 and rate_or_discount[0] == "Discount Percentage":
			pricing_rules = filter(lambda x: x.for_price_list==args.price_list, pricing_rules) \
				or pricing_rules

	if len(pricing_rules) > 1 and not args.for_shopping_cart:
		frappe.throw(_("Multiple Price Rules exists with same criteria, please resolve conflict by assigning priority. Price Rules: {0}")
			.format("\n".join([d.name for d in pricing_rules])), MultiplePricingRuleConflict)
	elif pricing_rules:
		return pricing_rules[0]

def if_all_rules_same(pricing_rules, fields):
	all_rules_same = True
	val = [pricing_rules[0][k] for k in fields]
	for p in pricing_rules[1:]:
		if val != [p[k] for k in fields]:
			all_rules_same = False
			break

	return all_rules_same

def apply_internal_priority(pricing_rules, field_set, args):
	filtered_rules = []
	for field in field_set:
		if args.get(field):
			filtered_rules = filter(lambda x: x[field]==args[field], pricing_rules)
			if filtered_rules: break

	return filtered_rules or pricing_rules

def set_transaction_type(args):
	if args.transaction_type:
		return
	if args.doctype in ("Opportunity", "Quotation", "Sales Order", "Delivery Note", "Sales Invoice"):
		args.transaction_type = "selling"
	elif args.doctype in ("Material Request", "Supplier Quotation", "Purchase Order",
		"Purchase Receipt", "Purchase Invoice"):
			args.transaction_type = "buying"
	elif args.customer:
		args.transaction_type = "selling"
	else:
		args.transaction_type = "buying"<|MERGE_RESOLUTION|>--- conflicted
+++ resolved
@@ -197,12 +197,7 @@
 			if pricing_rule.currency == args.currency:
 				pricing_rule_rate = pricing_rule.rate
 			item_details.update({
-<<<<<<< HEAD
 				"price_list_rate": pricing_rule_rate,
-=======
-				"price_list_rate": (pricing_rule.price/flt(args.conversion_rate)) * (args.conversion_factor or 1.0) \
-					if args.conversion_rate else 0.0,
->>>>>>> 92640cc8
 				"discount_percentage": 0.0
 			})
 		else:
@@ -214,15 +209,9 @@
 	return item_details
 
 def remove_pricing_rule_for_item(pricing_rule, item_details):
-<<<<<<< HEAD
-	pricing_rule = frappe.db.get_value('Pricing Rule', pricing_rule, 
-		['rate_or_discount', 'margin_type'], as_dict=1)
-	if pricing_rule and pricing_rule.rate_or_discount == 'Discount Percentage':
-=======
 	pricing_rule = frappe.db.get_value('Pricing Rule', pricing_rule,
 		['price_or_discount', 'margin_type'], as_dict=1)
 	if pricing_rule and pricing_rule.price_or_discount == 'Discount Percentage':
->>>>>>> 92640cc8
 		item_details.discount_percentage = 0.0
 
 	if pricing_rule and pricing_rule.margin_type in ['Percentage', 'Amount']:
