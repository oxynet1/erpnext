--- conflicted
+++ resolved
@@ -22,20 +22,7 @@
 	# root
 	if args['parent'] in ("Accounts", "Cost Centers"):
 		select_cond = ", root_type, report_type" if args["parent"]=="Accounts" else ""
-<<<<<<< HEAD
-		acc = frappe.db.sql(""" select 
-			name as value, if(group_or_ledger='Group', 1, 0) as expandable %s
-			from `tab%s`
-			where ifnull(parent_%s,'') = ''
-			and `company` = %s	and docstatus<2 
-			order by name""" % (select_cond, ctype, ctype.lower().replace(' ','_'), '%s'),
-				company, as_dict=1)
-				
-		if args["parent"]=="Accounts":
-			sort_root_accounts(acc)
-	else:	
-=======
-		
+
 		acc = frappe.db.sql(""" select
 			name as value, is_group as expandable %s
 			from `tab%s`
@@ -47,7 +34,6 @@
 		if args["parent"]=="Accounts":
 			sort_root_accounts(acc)
 	else:
->>>>>>> cc8f204b
 		# other
 		acc = frappe.db.sql("""select
 			name as value, is_group as expandable
