--- conflicted
+++ resolved
@@ -336,15 +336,9 @@
 	def add_exploded_items(self):
 		"Add items to Flat BOM table"
 		frappe.db.sql("""delete from `tabBOM Explosion Item` where parent=%s""", self.name)
-<<<<<<< HEAD
 		self.set('exploded_items', [])
-		for d in self.cur_exploded_items:
+		for d in sorted(self.cur_exploded_items, key=itemgetter(0)):
 			ch = self.append('exploded_items', {})
-=======
-		self.set('flat_bom_details', [])
-		for d in sorted(self.cur_exploded_items, key=itemgetter(0)):
-			ch = self.append('flat_bom_details', {})
->>>>>>> da975f5a
 			for i in self.cur_exploded_items[d].keys():
 				ch.set(i, self.cur_exploded_items[d][i])
 			ch.amount = flt(ch.qty) * flt(ch.rate)
