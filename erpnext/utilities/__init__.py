--- conflicted
+++ resolved
@@ -23,11 +23,7 @@
 		distinct criteria_name, doc_type, parent_doc_type
 		from `tabSearch Criteria` 
 		where module='%(module)s' 
-<<<<<<< HEAD
-		and docstatus in (0, NULL) 
-=======
 		and docstatus in (0, NULL)
 		and ifnull(disabled, 0) = 0 
->>>>>>> d14bea3d
 		order by criteria_name 
 		limit %(limit_start)s, %(limit_page_length)s""" % webnotes.form_dict, as_dict=True)