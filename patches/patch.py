# REMEMBER to update this
# ========================

<<<<<<< HEAD
last_patch = 344
=======
last_patch = 352
>>>>>>> f5a13593

#-------------------------------------------

def execute(patch_no):
	import webnotes
	from webnotes.modules.module_manager import reload_doc

	from webnotes.model.code import get_obj
	sql = webnotes.conn.sql
	from webnotes.utils import cint, cstr, flt
	from webnotes.model.doc import Document
	from webnotes.model import delete_doc

	if patch_no == 301:
		from patches.delivery_billing_status_patch import run_patch
		run_patch()
	elif patch_no == 302:
		sql("update `tabDocField` set no_copy = 1 where fieldname = 'naming_series'")
	elif patch_no == 303:
		pass
	elif patch_no == 304:
		sql("delete from `tabDocField` where parent = 'company' and label = 'Trash Company' and fieldtype = 'button'")
		reload_doc('setup', 'doctype', 'company')
	elif patch_no == 305:
		sql("update `tabDocField` set options = 'link:Company' where options='link:Company' and fieldname='company' and fieldtype='Select'")
	elif patch_no == 306:
		sql("update `tabDocField` set options = '\nAccount\nCompany\nCustomer\nSupplier\nEmployee\nWarehouse\nItem' where parent = 'Rename Tool' and fieldname = 'select_doctype'")
		sql("update `tabDocField` set options = 'link:Item' where parent = 'Raw Materials Supplied' and fieldname = 'po_item'")
		sql("update `tabDocField` set options = 'Sales Order' where parent = 'Indent Detail' and fieldname = 'sales_order_no'")
		sql("update `tabDocField` set options = 'link:Company', fieldtype = 'Select' where parent = 'Stock Ledger Entry' and fieldname = 'company'")
		reload_doc('utilities', 'doctype', 'rename_tool')
	elif patch_no == 307:
		sql("delete from `tabDocField` where parent = 'company' and label = 'Trash Company' and fieldtype = 'Button'")
		reload_doc('setup', 'doctype', 'company')
	elif patch_no == 308:
		sql("update `tabDocField` set reqd = 0 where fieldname = 'select_item' and parent = 'Property Setter'")
	elif patch_no == 309:
		sql("delete from `tabDocField` where fieldname = 'item_attachments_details' and parent = 'Item'")
		sql("delete from `tabModule Def Item` where parent = 'Stock' and doc_name = 'Landed Cost Wizard'")
	elif patch_no == 310:
		from erpnext_structure_cleanup import run_patches
		run_patches()
	elif patch_no == 311:
		sql("update `tabDocField` set reqd = 0 where fieldname = 'select_item' and parent = 'Property Setter'")
		#reload_doc('core', 'doctype', 'property_setter')
	elif patch_no == 312:
		sql("delete from `tabSessions`")
		sql("delete from `__SessionCache`")
	elif patch_no == 313:
		dt = ['GL Entry', 'Stock Ledger Entry']
		for t in dt:
			rec = sql("select voucher_type, voucher_no, ifnull(is_cancelled, 'No') from `tab%s` where modified >= '2011-07-06 10:00:00' group by voucher_no" % t)
			for d in rec:
				sql("update `tab%s` set docstatus = %s where name = '%s'" % (d[0], d[2]=='No' and 1 or 2, d[1]))

		other_dt = ['Enquiry', 'Quotation', 'Sales Order', 'Indent', 'Purchase Order', 'Production Order', 'Customer Issue', 'Installation Note']
		for dt in other_dt:
			rec = sql("select name, status from `tab%s` where modified >= '2011-07-06 10:00:00'" % dt)
			for r in rec:
				sql("update `tab%s` set docstatus = %s where name = '%s'" % (dt, (r[1] in ['Submitted', 'Closed'] and 1 or r[1]=='Cancelled' and 2 or 0), r[0]))


		dt_list = ['Delivery Note', 'Purchase Receipt']
		for dt in dt_list:
			sql("update `tab%s` set status = 'Submitted' where docstatus = 1 and modified >='2011-07-06 10:00:00'" % dt)
			sql("update `tab%s` set status = 'Cancelled' where docstatus = 2 and modified >='2011-07-06 10:00:00'" % dt)

		dt_list = ['Enquiry', 'Quotation', 'Sales Order', 'Indent', 'Purchase Order', 'Production Order', 'Customer Issue', 'Installation Note', 'Receivable Voucher', 'Payable Voucher', 'Delivery Note', 'Purchase Receipt', 'Journal Voucher', 'Stock Entry']
		for d in dt_list:
			tbl = sql("select options from `tabDocField` where fieldtype = 'Table' and parent = '%s'" % d)
			for t in tbl:
				sql("update `tab%s` t1, `tab%s` t2 set t1.docstatus = t2.docstatus where t1.parent = t2.name" % (t[0], d))

	elif patch_no == 314:
		# delete double feed
		sql("delete from tabFeed where subject like 'New %'")
	elif patch_no == 315:
		# delete double feed
		sql("delete from tabFeed where doc_name like 'New %'")
		reload_doc('core', 'doctype', 'property_setter')

		from webnotes.model.doc import Document
		m = Document('Module Def Role')
		m.role = 'All'
		m.parent = 'Home'
		m.parenttype = 'Module Def'
		m.parentfield = 'roles'
		m.save(1)
	elif patch_no == 316:
		pass
	elif patch_no == 317:
		sql("update `tabPage` set name = 'profile-settings' where page_name = 'Profile Settings'")
	elif patch_no == 318:
		reload_doc('utilities', 'doctype', 'bulk_rename_tool')
	elif patch_no == 319:
		sql("delete from tabFeed where doc_name like 'New %'")
	elif patch_no == 320:
		reload_doc('setup', 'doctype', 'series_detail')
	elif patch_no == 321:
		reload_doc('hr','doctype','leave_application')
	elif patch_no == 322:
		sql("delete from `tabDocField` where parent = 'Leave Application' and fieldname = 'latter_head'")
	elif patch_no == 323:
		reload_doc('stock', 'doctype', 'stock_entry')
		sql("update `tabDocField` set options = 'get_stock_and_rate' where parent = 'Stock Entry' and label = 'Get Stock and Rate'")
		sql("delete from `tabDocField` where label = 'Get Current Stock' and parent = 'Stock Entry'")
	elif patch_no == 324:
		sql("delete from `tabDocField` where fieldname = 'test_field' and parent = 'Customer'")
	elif patch_no == 325:
		sql("update `tabDocField` set fieldtype = 'Data' where parent = 'Salary Slip' and fieldname = 'total_days_in_month'")
		reload_doc('hr', 'doctype', 'salary_slip')
	elif patch_no == 326:
		# load the new billing page
		if cint(webnotes.conn.get_value('Control Panel',None,'sync_with_gateway')):
			reload_doc('server_tools','page','billing')
	elif patch_no == 327:
		# patch for support email settings now moved to email settings
		reload_doc('setup','doctype','email_settings')

		# map fields from support to email settings
		field_map = {
			'support_email': 'email',
			'support_host':'host',
			'support_username': 'username',
			'support_password': 'password',
			'support_use_ssl': 'use_ssl',
			'sync_support_mails': 'integrate_incoming',
			'signature': 'support_signature'
		}

		for key in field_map:
			webnotes.conn.set_value('Email Settings',None,key, \
				webnotes.conn.get_value('Support Email Settings',None,field_map[key]))

		# delete support email settings
		delete_doc('DocType', 'Support Email Settings')

		reload_doc('support','doctype','support_ticket')
		sql("delete from tabDocField where fieldname='problem_description' and parent='Support Ticket'")
	elif patch_no == 328:
		if webnotes.conn.get_value('Control Panel', None, 'account_id') != 'axjanak2011':
			sql("delete from `tabDocField` where fieldname = 'supplier_status' and parent = 'Supplier'")
	elif patch_no == 329:
		reload_doc('utilities', 'doctype', 'rename_tool')
		reload_doc('utilities', 'doctype', 'bulk_rename_tool')
	elif patch_no == 330:
		reload_doc('accounts', 'doctype', 'lease_agreement')
		reload_doc('accounts', 'doctype', 'lease_installment')

		reload_doc('accounts', 'search_criteria', 'lease_agreement_list')
		reload_doc('accounts', 'search_criteria', 'lease_monthly_future_installment_inflows')
		reload_doc('accounts', 'search_criteria', 'lease_overdue_age_wise')
		reload_doc('accounts', 'search_criteria', 'lease_over_due_list')
		reload_doc('accounts', 'search_criteria', 'lease_receipts_client_wise')
		reload_doc('accounts', 'search_criteria', 'lease_receipt_summary_year_to_date')
		reload_doc('accounts', 'search_criteria', 'lease_yearly_future_installment_inflows')

		reload_doc('accounts', 'Module Def', 'Accounts')
	elif patch_no == 331:
		p = get_obj('Patch Util')
		# permission
		p.add_permission('Lease Agreement', 'Accounts Manager', 0, read = 1, write=1,submit=1, cancel=1,amend=1)
		p.add_permission('Lease Agreement', 'Accounts Manager', 1, read = 1)
	elif patch_no == 332:
		sql("update `tabDocField` set permlevel=1, hidden = 1 where parent = 'Bulk Rename Tool' and fieldname = 'file_list'")
	elif patch_no == 333:
		sql("update `tabDocPerm` set `create`  =1 where role = 'Accounts Manager' and parent = 'Lease Agreement'")

		p = get_obj('Patch Util')
		p.add_permission('DocType Mapper', 'System Manager', 0, read = 1, write=1, create=1)
		p.add_permission('Role', 'System Manager', 0, read = 1, write=1, create=1)
		p.add_permission('Print Format', 'System Manager', 0, read = 1, write=1, create=1)
	elif patch_no == 334:
		reload_doc('knowledge_base', 'doctype', 'answer')
	elif patch_no == 335:
		for dt in ['Account', 'Cost Center', 'Territory', 'Item Group', 'Customer Group']:
			sql("update `tabDocField` set fieldtype = 'Link', options = %s where fieldname = 'old_parent' and parent = %s", (dt, dt))
	elif patch_no == 336:
		reload_doc('server_tools','page','billing')
	elif patch_no == 337:
		item_list = webnotes.conn.sql("""SELECT name, description_html
									FROM tabItem""")
		if item_list:
			for item, html in item_list:
				if html and "getfile" in html and "acx" in html:
					ac_id = webnotes.conn.sql("""SELECT value FROM `tabSingles` WHERE doctype='Control Panel' AND field='account_id'""")
					sp_acx = html.split("acx=")
					l_acx = len(sp_acx)
					if l_acx > 1:
						for i in range(l_acx-1):
							sp_quot = sp_acx[i+1].split('"')
							if len(sp_quot) > 1: sp_quot[0] = str(ac_id[0][0])
							sp_acx[i+1] = '"'.join(sp_quot)
					html = "acx=".join(sp_acx)
					webnotes.conn.sql("""UPDATE tabItem SET description_html=%s WHERE name=%s""", (html, item))
	elif patch_no == 338:
		# Patch for billing status based on amount
		# reload so and dn
		reload_doc('selling','doctype','sales_order')
		reload_doc('stock','doctype','delivery_note')

		# delete billed_qty field
		sql("delete from `tabDocField` where fieldname = 'billed_qty' and parent in ('Sales Order Detail', 'Delivery Note Detail')")

		# update billed amt in item table in so and dn
		sql("""	update `tabSales Order Detail` so
				set billed_amt = (select sum(amount) from `tabRV Detail` where `so_detail`= so.name and docstatus=1 and parent not like 'old%%'), modified = now()""")

		sql(""" update `tabDelivery Note Detail` dn
				set billed_amt = (select sum(amount) from `tabRV Detail` where `dn_detail`= dn.name and docstatus=1 and parent not like 'old%%'), modified = now()""")

		# calculate % billed based on item table
		sql("""	update `tabSales Order` so
				set per_billed = (select sum(if(amount > ifnull(billed_amt, 0), billed_amt, amount))/sum(amount)*100 from `tabSales Order Detail` where parent = so.name), modified = now()""")

		sql("""	update `tabDelivery Note` dn
				set per_billed = (select sum(if(amount > ifnull(billed_amt, 0), billed_amt, amount))/sum(amount)*100 from `tabDelivery Note Detail` where parent = dn.name), modified = now()""")

		# update billing status based on % billed
		sql("""update `tabSales Order` set billing_status = if(ifnull(per_billed,0) < 0.001, 'Not Billed',
				if(per_billed >= 99.99, 'Fully Billed', 'Partly Billed'))""")
		sql("""update `tabDelivery Note` set billing_status = if(ifnull(per_billed,0) < 0.001, 'Not Billed',
				if(per_billed >= 99.99, 'Fully Billed', 'Partly Billed'))""")

		# update name of questions page
		sql("update tabPage set name='questions' where name='Questions'")
		sql("update tabPage set name='question-view' where name='Question View'")
	elif patch_no == 339:
		reload_doc('production','doctype','bill_of_materials')
	elif patch_no == 340:
		sql("update `tabDocField` set permlevel = 0 where (fieldname in ('process', 'production_order', 'fg_completed_qty') or label = 'Get Items') and parent = 'Stock Entry'")
	elif patch_no == 341:
		reload_doc('stock','doctype','delivery_note')
		reload_doc('stock','doctype','item')
		reload_doc('selling','doctype','quotation')
		reload_doc('stock','Print Format','Delivery Note Packing List Wise')

		if not sql("select format from `tabDocFormat` where name = 'Delivery Note Packing List Wise' and parent = 'Delivery Note'"):
			from webnotes.model.doc import addchild
			dt_obj = get_obj('DocType', 'Delivery Note', with_children = 1)
			ch = addchild(dt_obj.doc, 'formats', 'DocFormat', 1)
			ch.format = 'Delivery Note Packing List Wise'
			ch.save(1)
	elif patch_no == 342:
		sql("update `tabDocField` set permlevel = 0 where parent = 'Stock Entry Detail' and fieldname in ('s_warehouse', 't_warehouse', 'fg_item')")
	elif patch_no == 343:
<<<<<<< HEAD
		sql("delete from `tabDocFormat` where ifnull(format, '') = '' and parent = 'Delivery Note'")
	elif patch_no == 344:
		reload_doc('stock', 'doctype', 'delivery_note_detail')
		reload_doc('stock', 'doctype', 'item_customer_detail')
=======
		reload_doc('stock','doctype','item_customer_detail')
	elif patch_no == 344:
		sql("delete from `tabDocFormat` where ifnull(format, '') = '' and parent = 'Delivery Note'")
	elif patch_no == 345:
		# rerun 343 (merge confict)
		reload_doc('stock','doctype','item_customer_detail')
		sql("delete from `tabModule Def Item` where display_name = 'Salary Slip Control Panel' and parent = 'HR'")
		reload_doc('hr','Module Def','HR')
	elif patch_no == 346:
		pass
	elif patch_no == 347:
		sql("delete from `tabField Mapper Detail` where from_field = to_field and map = 'Yes' and ifnull(checking_operator, '') = ''")
	elif patch_no == 348:
		sql("update `tabStock Ledger Entry` set is_cancelled = 'No' where voucher_type = 'Serial No'")
	elif patch_no == 349:
		delete_doc('Custom Script', 'Update Series-Server')
		delete_doc('Custom Script', 'Profile-Client')
		delete_doc('Custom Script', 'Event-Client')
		delete_doc('Custom Script', 'File-Server')
	
		# reload profile with new fields for security
		delete_doc('DocType', 'Profile')
		reload_doc('core', 'doctype', 'profile')
	elif patch_no == 350:
		reload_doc('stock', 'doctype', 'delivery_note_detail')
		reload_doc('stock', 'doctype', 'item_customer_detail')
	elif patch_no == 351:
		reload_doc('home', 'page', 'dashboard')
	elif patch_no == 352:
		reload_doc('stock','doctype','delivery_note')
		reload_doc('stock','doctype','item')
		reload_doc('selling','doctype','quotation')
		reload_doc('stock','Print Format','Delivery Note Packing List Wise')

		if not sql("select format from `tabDocFormat` where name = 'Delivery Note Packing List Wise' and parent = 'Delivery Note'"):
			from webnotes.model.doc import addchild
			dt_obj = get_obj('DocType', 'Delivery Note', with_children = 1)
			ch = addchild(dt_obj.doc, 'formats', 'DocFormat', 1)
			ch.format = 'Delivery Note Packing List Wise'
			ch.save(1)
>>>>>>> f5a13593
<|MERGE_RESOLUTION|>--- conflicted
+++ resolved
@@ -1,11 +1,7 @@
 # REMEMBER to update this
 # ========================
 
-<<<<<<< HEAD
-last_patch = 344
-=======
 last_patch = 352
->>>>>>> f5a13593
 
 #-------------------------------------------
 
@@ -252,15 +248,11 @@
 	elif patch_no == 342:
 		sql("update `tabDocField` set permlevel = 0 where parent = 'Stock Entry Detail' and fieldname in ('s_warehouse', 't_warehouse', 'fg_item')")
 	elif patch_no == 343:
-<<<<<<< HEAD
-		sql("delete from `tabDocFormat` where ifnull(format, '') = '' and parent = 'Delivery Note'")
-	elif patch_no == 344:
-		reload_doc('stock', 'doctype', 'delivery_note_detail')
-		reload_doc('stock', 'doctype', 'item_customer_detail')
-=======
 		reload_doc('stock','doctype','item_customer_detail')
 	elif patch_no == 344:
 		sql("delete from `tabDocFormat` where ifnull(format, '') = '' and parent = 'Delivery Note'")
+		reload_doc('stock', 'doctype', 'delivery_note_detail')
+		reload_doc('stock', 'doctype', 'item_customer_detail')
 	elif patch_no == 345:
 		# rerun 343 (merge confict)
 		reload_doc('stock','doctype','item_customer_detail')
@@ -297,5 +289,4 @@
 			dt_obj = get_obj('DocType', 'Delivery Note', with_children = 1)
 			ch = addchild(dt_obj.doc, 'formats', 'DocFormat', 1)
 			ch.format = 'Delivery Note Packing List Wise'
-			ch.save(1)
->>>>>>> f5a13593
+			ch.save(1)